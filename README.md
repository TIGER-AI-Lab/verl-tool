# Verl-Tool

<p align="center">
  <picture>
    <source media="(prefers-color-scheme: dark)" srcset="assets/imgs/logo.png">
    <img alt="VerlTool" src="assets/imgs/logo.png" width=20%>
  </picture>
</p>

<h3 align="center">
VerlTool: A unified and easy-to-extend tool-agent training framework based on verl.
</h3>

<p align="center">
| 
<a href="https://github.com/TIGER-AI-Lab/verl-tool?tab=readme-ov-file#installation"><b>Quick Start</b></a> |
  <a href="https://github.com/TIGER-AI-Lab/verl-tool/tree/main/examples/data_preprocess"><b>Data</b></a> |
  <a href="https://github.com/TIGER-AI-Lab/verl-tool/tree/main/examples/train"><b>Training Scripts</b></a> |
  <a href="https://github.com/TIGER-AI-Lab/verl-tool/tree/main/benchmarks"><b>Evaluation</b></a> |
  <a href="https://deepwiki.com/TIGER-AI-Lab/verl-tool"><b>DeepWiki</b></a> |
  <a href="https://github.com/TIGER-AI-Lab/verl-tool/tree/main/assets/imgs/wechat_group.jpg"><b>WeChat Group</b></a> |
  <a href="https://discord.gg/CUARJFJ8"><b>Discord</b></a>
|
</p>

---

## Table of Contents
- [News](#news)
- [Features](#features)
- [Installation](#installation)
- [Design and Architecture](#design-and-architecture)
  - [Design Overview](#design-overview)
  - [AgentActorConfig Parameters](#agentactorconfig-parameters)
  - [Configuration Examples](#configuration-examples)
  - [Tool Server Design](#tool-server-design)
  - [Tool Server Usage](#tool-server-usage)
- [Training](#training)
  - [Data Preprocessing](#data-preprocessing)
  - [Single Node Training](#single-node-training)
  - [Multi Node Training](#multi-node-training)
  - [Training Logs](#training-logs)
- [Evaluation](#evaluation)
  - [Evaluation Service Setup](#evaluation-service-setup)
  - [Testing the API Service](#testing-the-api-service)
  - [Math Benchmark Results](#math-benchmark-results)
- [Model Checkpoints](#model-checkpoints)
- [Contributing](#contributing)
  - [Adding New Tools](#adding-new-tools)
  - [Creating New Reward Managers](#creating-new-reward-managers)
- [ToDos](#todos)
- [Core Contributors](#core-contributors)
- [Advisors](#advisors)
- [Acknowledgements](#acknowledgements)
- [Star History](#star-history)


## News
<<<<<<< HEAD
+ [2025/06/30] We reproduce Search-R1 with even higher performance on the same benchmarks! See [PR](https://github.com/TIGER-AI-Lab/verl-tool/pull/71) and training [README](examples/train/search_r1/README.md) for more details.
=======
+ [2025/06/26] We support DAPO recipe training. See [DAPO.md](./assets/docs/DAPO.md) for more details.
>>>>>>> 93f2875d
+ [2025/06/18] VerlTool now officially supports Trajectory-Level asynchronous, speeding up the rollout generation with tool calling by at least 2x! see [asyncRL.md](./assets/docs/asyncRL.md) for more details.
+ [2024/06/16] We have updated the verl submodule to the latest version (06/16) and modified some code to adapt to the new version.
+ [2025/06/13] We integrated [DeepWiki](https://deepwiki.com/TIGER-AI-Lab/verl-tool) for Verl-Tool. Feel free to browse the AI-generated docs and chat with Verl-tool codes.
+ [2025/06/06] We have updated a detailed design overview in the README, including how to add new tools, how to use the tool server, and how to train your own models with verl-tool.
+ [2025/05/31] We released the Verl-tool training/evaluation code with ToRL training as an initial example (see [X post](https://x.com/DongfuJiang/status/1929198238017720379)). We are working on the paper and will release it very soon.

## Features

- 🔧 **Complete decoupling of actor rollout and environment interaction** - We use verl as a submodule to benefit from ongoing verl repository updates. All tool calling is integrated via a unified API, allowing you to easily add new tools by simply adding a Python file and testing independently.
- 🌍 **Tool-as-environment paradigm** - Each tool interaction can modify the environment state. We store and reload environment states for each trajectory.
- ⚡ **Native RL framework for tool-calling agents** - verl-tool natively supports multi-turn interactive loops between agents and their tool environments.
- 📊 **User-friendly evaluation suite** - Launch your trained model with OpenAI API alongside the tool server. Simply send questions and get final outputs with all interactions handled internally. See [benchmarks](benchmarks).

![Verl-Tool Architecture](assets/imgs/verl_tool_architecture.png)

## Installation

We highly recommend using uv to install verl-tool.

```bash
# install uv if not installed first
git submodule update --init --recursive
uv sync
source .venv/bin/activate
uv pip install -e verl
uv pip install -e ".[vllm,acecoder,torl,search_tool]"
uv pip install "flash-attn<2.8.0" --no-build-isolation
```

### Conda Installation
```bash
git submodule update --init --recursive
conda create --name verl-tool-env python=3.10
conda activate verl-tool-env
pip install -e verl
pip install -e ".[vllm,acecoder,torl,search_tool]"
pip install "flash-attn<2.8.0" --no-build-isolation
```

## Design and Architecture

### Design Overview

Verl-Tool is designed to decouple the RL training and the tool calling processes. The RL training components (computation of logp, reward, advantages, RL algorithms, etc.) are handled by the verl framework, while the tool calling process is managed by the tool server **through an additional plugin to the verl rollout**.

We achieve this by inheriting from `ActorRolloutRefWorker` → `AgentActorRolloutRefWorker` in [verl_tool/worker/fsdp_workers.py](verl_tool/worker/fsdp_workers.py) and then overriding the original RefWorker in [verl_tool/trainer/main_ppo](verl_tool/trainer/main_ppo.py) by adding this line:

```python
from verl_tool.trainer.ppo.ray_trainer import AgentRayPPOTrainer as RayPPOTrainer
```

We only modify one function after inheriting the `ActorRolloutRefWorker` class: the `generate_sequences` function. We add a conditional statement to delegate the agent rollout process to `AgentActorManager.run_llm_loop` in [verl_tool/llm_agent/manager.py](verl_tool/llm_agent/manager.py):

```python
class AgentActorRolloutRefWorker(Worker, ActorRolloutRefWorker, metaclass=AgentActorRolloutRefWorkerMeta):
    def __agent_init__(self, config: DictConfig, role: str):
        # agent init
        ...
        self.manager = AgentActorManager(...)
        ...
    
    @register(dispatch_mode=Dispatch.DP_COMPUTE_PROTO)
    def generate_sequences(self, prompts: DataProto):
        ...
            if not self.agent_config.enable_agent:
                # old behavior
                output = self.rollout.generate_sequences(prompts=prompts)
            else:
                # agent behavior (delegated to AgentActorManager)
                output = self.manager.run_llm_loop(prompts) # our agent behavior
        ...
```

The `AgentActorManager` handles the multi-turn interaction between the model and the tool server, where the model can call tools and receive observations from the tool server. Please check the detailed design in [verl_tool/llm_agent/manager.py](verl_tool/llm_agent/manager.py).

Configuration parameters are defined in the `AgentActorConfig` class in [verl_tool/llm_agent/config.py](verl_tool/llm_agent/config.py). You can set these parameters by adding `+actor_rollout_ref.agent.{param_name}=value` to the training command.

### AgentActorConfig Parameters

| Parameter | Type | Default Value | Description |
|-----------|------|---------------|-------------|
| `enable_agent` | bool | `True` | Whether to enable the agent. If False, behaves the same as original verl |
| `max_turns` | int | `0` | Maximum number of interaction turns |
| `max_start_length` | int | `None` | Maximum token length of the initial prompt (before any turns) |
| `max_prompt_length` | int | `None` | Maximum total token length of the prompt (including turns) |
| `max_response_length` | int | `None` | Maximum token length of the response (e.g., LLM response + observation) |
| `max_obs_length` | int | `None` | Maximum token length of the observation from environment for each interaction turn |
| `max_action_length` | int | `None` | Maximum token length of the action (e.g., LLM response) for each interaction turn |
| `tool_server_url` | str | `None` | URL of the verl-tool server to call tools or APIs |
| `n` | int | `1` | Number of response samples |
| `truncate_obs_side` | str | `'left'` | Truncation direction for observations if they exceed length limit ('left' or 'right') |
| `truncate_response_side` | str | `'left'` | Truncation direction for responses if they exceed length limit ('left' or 'right') |
| `rolling_with_prompt` | bool | `False` | If True, keeps the system prompt when truncation occurs |
| `call_tool_first` | bool | `False` | Whether to call tool before generating the response |
| `min_turns` | int | `0` | Minimum number of actions required before allowing the agent to finish |
| `action_stop_tokens` | list | `None` | List of stop tokens that indicate the end of an action |
| `additional_eos_token_ids` | list | `None` | List of additional tokens treated as end-of-sequence |
| `mask_observations` | bool | `True` | Whether to mask observations in the attention mask and train on them |
| `force_finish_for_last_turn` | bool | `False` | Force the agent to end after the last turn without tool interaction |
| `enable_mtrl` | bool | `False` | Whether to enable multi-turn chat format, meaning the observation will be given in a new chat turn for reinforcement learning. If enabled, uses the same format as VLLM Chat Scheduler |
| `mtrl_role` | str | `user` | If `enable_mtrl` is enabled, this determines the role of the observation chat turn |
| `mtrl_sep` | str | `None` | In mtrl mode, this defines a special token that if present in the model's action, indicates it wants to interact with the tool server |
| `turn_end_token` | str | `"<\|im_end\|>"` | Token used to mark the end of each turn |

### Configuration Examples

#### 1. ToRL-style Training
Critical parameters configuration:
```bash
enable_agent=True
max_turns=1 # 1 time of code execution
min_turns=0 # no minimum turns required
action_stop_tokens='```output' # if the model outputs this token, we consider it wants to interact with the tool server
enable_mtrl=False # no multi-turn chat format
```

Trajectory format:
````
To solve this problem...
```python
...
```
```output
...
```
So the answer is ...
````

**When does a trajectory stop?** Since `min_turns=0`, the model will finish the trajectory either by generating an EOS token without any action stop tokens or by reaching `max_turns=1`.

#### 2. Multi-turn RL Training
Trajectory format:
````
To solve the problem ...
```python
...
```
...
<|im_end|>
<|im_start|>user
```output
...
```
<|im_end|>
<|im_start|>assistant
So the answer is ...
````

Critical parameters configuration:
```bash
enable_agent=True
max_turns=3 # 3 turns
min_turns=3 # force the model to call tools at least 3 times
action_stop_tokens='' # since always forcing, the action tokens are not needed
enable_mtrl=True # multi-turn chat format
mtrl_role=user # the observation will be given in a new chat turn
# add --done_if_invalid True to the verl-tool server command to ensure the trajectory stops when no tool matches
```

**When does a trajectory stop?** Since `min_turns=3` and `max_turns=3`, the model always tries to call tools by sending each turn's response. This response goes through each active tool to check for valid matches determined by the `parse_action` method. If any tool matches, the trajectory continues. If no tool matches, the trajectory stops and returns the final response.

### Tool Server Design

Verl-Tool provides a unified tool server interface that allows you to easily add new tools and manage the tool calling process. The tool server is designed to handle multiple tools and can be extended to support new tools by simply adding a new Python file in the `verl_tool/servers/tools` directory.

The overall execution pipeline of a tool server is as follows:

1. **Request Reception**: The tool server receives a request from the model in the following format:
```json
{
    "trajectory_ids": ["traj_id_1", "traj_id_2", ...],
    "actions": ["action_1", "action_2", ..."],
    "finish": [false, true, ...], // whether a trajectory is finished and should not perform action
    "is_last_step": [false, false, ...], // whether this is the last step of the trajectory
    ... // other parameters
}
```

2. **Action Processing**: For each action in the request, the tool server tries to parse the action using all active tools (in the `identify_tool_for_action` method). If any tool's `parse_action` returns a valid sign, the action is sent to that tool's `get_observations` (or `conduct_action`) method to get the observation. If no tool matches, the observation will be an empty string, the valid sign will be False, and whether the trajectory is finished is determined by the `done_if_invalid` parameter when starting the tool server.

3. **Finish Handling**: The special `finish` field indicates whether the trajectory is determined to be finished on the verl side, meaning the model doesn't want to call any tool and the trajectory is finished. If this is set to True, the tool server directly sends the action to the special `finish` tool to clean up the corresponding trajectory's environment state.

4. **Response**: The tool server returns observations in the following format:
```json
{
    "observations": ["observation_1", "observation_2", ...],
    "dones": [false, true, ...], // whether the trajectory is finished
    "valids": [true, false, ...] // whether the action is valid (i.e., whether the action was parsed by any tool)
}
```

### Tool Server Usage

We provide a tool server starting command to start any tool server supported by verl-tool (see the full list in [verl_tool/servers/tools](verl_tool/servers/tools)). To start the tool server, use the following command:

```bash
# Start the tool server
host=localhost
port=5500
tool_type=python_code # separate by comma if you want to start multiple tool servers
workers_per_tool=4 # number of workers for the tool server, meaning how many threads will be used to handle a single tool request with multiple trajectories
python -m verl_tool.servers.serve --host $host --port $port --tool_type $tool_type --workers_per_tool $workers_per_tool & # run in background
```

After running, you should see the following output. Tools marked with 🟢 are active, while those marked with ⚪ are inactive. The `finish` tool is always added to manage the end of each trajectory (e.g., delete environment state):

```
2025-06-05 14:28:24,029 - __main__ - INFO - Initializing tools: ('python_code',)
2025-06-05 14:28:24,037 - __main__ - INFO - Initialized tool: python_code
2025-06-05 14:28:24,037 - __main__ - INFO - Available Tools:
2025-06-05 14:28:24,037 - __main__ - INFO -   - base: inactive ⚪
2025-06-05 14:28:24,037 - __main__ - INFO -   - text_browser: inactive ⚪
2025-06-05 14:28:24,037 - __main__ - INFO -   - finish: active 🟢
2025-06-05 14:28:24,037 - __main__ - INFO -   - piston: inactive ⚪
2025-06-05 14:28:24,037 - __main__ - INFO -   - ipython_code: inactive ⚪
2025-06-05 14:28:24,037 - __main__ - INFO -   - python_code: active 🟢
2025-06-05 14:28:24,037 - __main__ - INFO -   - sandbox_fusion: inactive ⚪
2025-06-05 14:28:24,037 - __main__ - INFO -   - python_oj: inactive ⚪
2025-06-05 14:28:24,038 - __main__ - INFO - Starting async server on localhost:5500
2025-06-05 14:28:24,038 - __main__ - INFO - Server configured for up to 128 concurrent requests
INFO:     Started server process [2897325]
INFO:     Waiting for application startup.
INFO:     Application startup complete.
INFO:     Uvicorn running on http://localhost:5500 (Press CTRL+C to quit)
```

To test the tool server, we provide corresponding test scripts in the `verl_tool/servers/tests` directory. For example, to test the `python_code` tool server:

```bash
# Test the python_code tool server
python -m verl_tool.servers.tests.test_python_code_tool python --url=http://localhost:$port/get_observation
# python -m verl_tool.servers.tests.test_bash_terminal_tool bash --url=http://localhost:$port/get_observation
```

## Training

### Data Preprocessing

Prepare the data for training using the provided scripts. More examples can be found in [examples/data_preprocess](examples/data_preprocess).

```bash
python examples/data_preprocess/deepmath.py --data_source zwhe99/DeepMath-103K --local_dir data/deepmath_torl --sys_prompt_style torl
# use simple_rl style for non-tool system prompt
```

### Single Node Training

We provide an integrated training script for each example. To train ToRL, run the following command:

```bash
bash examples/train/torl/train_qwen_1.5B_math_deep_math.sh
```

See more examples in [examples/train](examples/train), where each folder is a separate project with its own training script. You can also submit a PR to add your own training script to the project.

**Training Tips:**

1. **For low VRAM GPUs**: Set `do_offload=True`, `enforce_eager=True`, `tensor_parallel_size=1`, `use_dynamic_bsz=False`, and use a small `ppo_micro_batch_size_per_gpu`.
2. **For high VRAM GPUs**: Set `do_offload=False` and `use_dynamic_bsz=True` to speed up training.
3. **If VLLM generation gets stuck**: Try lowering `workers_per_tool` and reducing `gpu_memory_utilization` in the script.
4. **If you encounter CPU OOM issues during VLLM rollout generation**: Try setting `do_offload=False` and lowering `gpu_memory_utilization`.
5. See [verl performance tuning](https://verl.readthedocs.io/en/latest/perf/perf_tuning.html) for more details.

### Multi Node Training (Experimental)

1. **Head Node**
```bash
ray start --head --dashboard-host=0.0.0.0 # start ray head node
bash examples/train/acecoder/train.sh # train the model
```

2. **Worker Node**
```bash
ray start --address='head_node_ip:6379' --block # start ray worker node
# no need to run the training script on worker node
```

### Training Logs

During training, the generated responses, rewards, etc., of each step are recorded in the `verl_step_records` directory. The corresponding code logic is written in the `verl_tool/worker/reward_manager/{reward_manager_name}.py` file. This helps you debug the training process and understand how the model interacts with the tool server.

## Evaluation

Evaluating verl-tool trained models is naturally challenging due to the tool calling nature, where we need to maintain not only the model's inference engine (e.g., VLLM or SGLang) but also the tool server that allows the models to interact. Therefore, to better facilitate the evaluation service, we wrap the entire interaction process into an OpenAI-like API service, where you can simply send messages **in the OpenAI chat format** and the rest of the multi-turn interaction between the inference engine and the tool server will be handled internally by the service, returning the final result in the OpenAI response format.

Specifically, the service can be accessed via OpenAI's `client.chat.completions.create` or `client.completions.create` API. When accessing, please ensure the model name corresponds to the one being set in the script. The server is managed by [`app.py`](eval_service/app.py), while the main tool-calling logic is implemented in [`model_service.py`](eval_service/model_service.py). [`config.py`](eval_service/config.py)'s default parameters are overridden in [`scripts/start_api_service.sh`](eval_service/scripts/start_api_service.sh).

### Evaluation Service Setup

We use our published checkpoint 🤗[VerlTool/torl-deep_math-fsdp_agent-qwen2.5-math-1.5b-grpo-n16-b128-t1.0-lr1e-6-320-step](VerlTool/torl-deep_math-fsdp_agent-qwen2.5-math-1.5b-grpo-n16-b128-t1.0-lr1e-6-320-step) as an evaluation example.

Content of `eval_service/scripts/start_api_service.sh`:
```bash
#!/bin/bash
set -x
# 1. Start Tool Server
host=0.0.0.0
port=$(shuf -i 30000-31000 -n 1)
tool_server_url=http://$host:$port/get_observation
python -m verl_tool.servers.serve --host $host --port $port --tool_type "python_code" --workers_per_tool 32 --done_if_invalid True --silent True &
server_pid=$!
echo "Server (pid=$server_pid) started at $tool_server_url"

# 2. Start API service
model_path=VerlTool/torl-deep_math-fsdp_agent-qwen2.5-math-1.5b-grpo-n16-b128-t1.0-lr1e-6-320-step
max_turns=4 # defines the maximum number of interaction turns between the model and the tool server, if set to 0, it will not limit the number of turns
min_turns=0 # defines the minimum number of action turns between the model and the tool server, will force the model to call tools at least this many times, if set to 0, it will not force the model to call tools
api_host="0.0.0.0"
api_port=5000
action_stop_tokens='```output' # stop at this token, then send the output to the tool server, this is a special token that we use to indicate the end of the action, you can change it to any other token that your model will produce when it is asking for a tool calling round
tensor_parallel_size=1
num_models=1 # number of vllm instances; num_models * tensor_parallel_size should be equal to the number of GPUs
enable_mtrl=False # whether to evaluate in multi-chat-turn setting (taking each observation as a new chat turn)
# temp file for action tokens as verl cannot pass special strings as params
action_stop_tokens_file=$(mktemp)
echo "$action_stop_tokens" > $action_stop_tokens_file
echo "action_stop_tokens_file=$action_stop_tokens_file"

python eval_service/app.py \
    --host $api_host \
    --port $api_port \
    --tool-server-url $tool_server_url \
    --model $model_path \
    --max_turns $max_turns \
    --min_turns $min_turns \
    --action_stop_tokens $action_stop_tokens_file \
    --tensor-parallel-size $tensor_parallel_size \
    --num-models $num_models \
    --enable_mtrl $enable_mtrl 

api_server_pid=$!
echo "API started at $api_host:$api_port"

# 3. Kill all servers
pkill -9 -P $server_pid
kill -9 $server_pid
pkill -9 -P $api_server_pid
kill -9 $api_server_pid
```

**Steps:**

1. **Start the Python code execution tool server and API Service**: [eval_service/scripts/start_api_service.sh](eval_service/scripts/start_api_service.sh)
```bash
bash eval_service/scripts/start_api_service.sh &
```

This starts both the tool server and the API service, where the tool server handles tool calling requests from the model, and the API service handles OpenAI-like API requests. When you see the following output, the API service is running successfully:

```
INFO:     Started server process [671818]
INFO:     Waiting for application startup.
INFO:     Application startup complete.
vLLM instance model-0 status: SyncPage[Model](data=[Model(id='VerlTool/torl-deep_math-fsdp_agent-qwen2.5-math-1.5b-grpo-n16-b128-t1.0-lr1e-6-320-step', created=1749194165, object='model', owned_by='vllm', root='VerlTool/torl-deep_math-fsdp_agent-qwen2.5-math-1.5b-grpo-n16-b128-t1.0-lr1e-6-320-step', parent=None, max_model_len=4096, permission=[{'id': 'modelperm-459bedc083f4492b8d908b521c2447c7', 'object': 'model_permission', 'created': 1749194165, 'allow_create_engine': False, 'allow_sampling': True, 'allow_logprobs': True, 'allow_search_indices': False, 'allow_view': True, 'allow_fine_tuning': False, 'organization': '*', 'group': None, 'is_blocking': False}])], object='list')
✅ vLLM service started successfully with model: VerlTool/torl-deep_math-fsdp_agent-qwen2.5-math-1.5b-grpo-n16-b128-t1.0-lr1e-6-320-step
```

### Testing the API Service

We provide test scripts in [eval_service/test/test_api.py](eval_service/test/test_api.py) to test the API service. You can run the following command:

```bash
model_name=VerlTool/torl-deep_math-fsdp_agent-qwen2.5-math-1.5b-grpo-n16-b128-t1.0-lr1e-6-320-step
test_task=math # or code
test_type=chat_completion # or completion
base_url=http://localhost:5000 # replace with your local server address
python eval_service/test/test_api.py --model_name $model_name --test_task $test_task --test_type $test_type --base_url $base_url
```

Example output:
````
Testing math task...
Testing math with chat_completion on model VerlTool/torl-deep_math-fsdp_agent-qwen2.5-math-1.5b-grpo-n16-b128-t1.0-lr1e-6-320-step at http://localhost:5000
To convert the point $(0,3)$ from rectangular coordinates to polar coordinates, we need to find the radius $r$ and the angle $\theta$.

The radius $r$ is the distance from the origin to the point and can be calculated using the formula:
\[ r = \sqrt{x^2 + y^2} \]
where $x$ and $y$ are the rectangular coordinates. For the point $(0,3)$, we have $x = 0$ and $y = 3$.

The angle $\theta$ is the angle formed with the positive x-axis and can be calculated using the formula:
\[ \theta = \arctan\left(\frac{y}{x}\right) \]
However, since $x = 0$, we need to consider the special case where the point lies on the y-axis. In this case, $\theta = \frac{\pi}{2}$ if $y > 0$ and $\theta = \frac{3\pi}{2}$ if $y < 0$. Since $y = 3 > 0$, we have $\theta = \frac{\pi}{2}$.

Let's calculate this using Python to ensure accuracy.
```python
import math

# Rectangular coordinates
x = 0
y = 3

# Calculate the radius r
r = math.sqrt(x**2 + y**2)

# Calculate the angle theta
# Since x = 0, we need to handle the special case
if x == 0:
    if y > 0:
        theta = math.pi / 2
    elif y < 0:
        theta = 3 * math.pi / 2
    else:
        theta = 0  # or 2*pi, but we'll use 0 for simplicity
else:
    theta = math.atan2(y, x)

print(((r, theta)))
```
```output
(3.0, 1.5707963267948966)
```
The polar coordinates for the point $(0,3)$ are $(3.0, \frac{\pi}{2})$. Therefore, the final answer is:

\[
\boxed{(3, \frac{\pi}{2})}
\]
````

### Math Benchmark Results

**1.5B Model Performance across challenging mathematical benchmarks:**
| Model Name                                 | Tool | GSM8K | MATH 500 | Minerva Math | Olympiad Bench | AIME24 | AMC23 | Avg   |
|--------------------------------------------|-----------|--------|-----------|---------------|------------------|------------------|--------|--------|
| Qwen2.5-Math-1.5B                           | ❌        | 39.50  | 34.80     | 8.10          | 23.00            | 13.30            | 35.00  | 25.62 |
| Qwen2.5-Math-1.5B-Instruct                  | ❌        | 84.90  | 74.20     | 26.80         | 39.00            | 10.00            | 57.50  | 48.70 |
| Qwen2.5-Math-1.5B-Instruct + SimpleRL-Zoo   | ❌        | 81.90  | 70.20     | 20.60         | 33.90            | 20.00            | 55.00  | 46.90 |
| Qwen-2.5-Math-1.5B-Instruct-TIR             | ✅        | 83.70  | 76.20     | 24.30         | 41.30            | 26.70            | 55.00  | 51.20 |
| ToRL-1.5B                                   | ✅        | 85.60  | 77.80     | 29.80         | 44.00            | 26.70            | 67.50  | 55.23 |
| **Qwen-2.5-Math-1.5B + Verl-Tool**          | ✅        | **85.10** | **77.40** | **28.30**     | **44.00**        | **33.30**        | **65.00** | **55.52** |


**7B Model Performance across challenging mathematical benchmarks:**
|Model Name                                 |Tool|GSM8K|MATH 500|Minerva  Math|Olympiad  Bench|AIME24 |AMC23|Avg  |
|-------------------------------------------|---------|-----|--------|-------------|---------------|----------------|-----|-----|
|Qwen-2.5-Math-7B                           |❌        |65.50|63.60   |12.50        |25.80          |13.30           |42.50|37.20|
|Qwen2.5-Math-7B-Instruct                   |❌        |95.20|83.00   |37.10        |41.60          |16.70           |70.00|57.27|
|Qwen-2.5-Math-7B + SimpleRL-Zoo            |❌        |88.80|80.20   |26.80        |41.60          |30.00           |52.50|53.30|
|Qwen-2.5-Math-7B-Instruct-TIR              |✅        |94.60|82.40   |29.00        |50.50          |30.00           |62.50|58.17|
|TORL-7B    |✅        |92.70|82.20   |33.50        |49.90          |43.30           |65.00|61.10|
|**Qwen-2.5-Math-7B + Verl-Tool**           |✅        |**91.40**|**83.40**|**29.80**    |**50.20**      |**40.00**       |**72.50**|**61.22**|

### Model Checkpoints 

All these models are available in our [Huggingface Collection](https://huggingface.co/VerlTool).

|Model|Link| Wandb |
|-|-|-|
|Qwen-2.5-Math-1.5B-Verl-tool|[🤗](https://huggingface.co/VerlTool/torl-deep_math-fsdp_agent-qwen2.5-math-1.5b-grpo-n16-b128-t1.0-lr1e-6-320-step)|[📈](https://wandb.ai/1004271927-SHU/Verl-Tool-Math?nw=nwuser1004271927)|
|Qwen-2.5-Math-7B-Verl-tool|[🤗](https://huggingface.co/VerlTool/torl-deep_math-fsdp_agent-qwen2.5-math-7b-grpo-n16-b128-t1.0-lr1e-6-310-step)|[📈](https://wandb.ai/1004271927-SHU/Verl-Tool-Math?nw=nwuser1004271927)|

## Updating verl version
To update the verl submodule to the latest version, run the following commands in the verl-tool root directory:
```bash
cd verl && git pull origin main && cd ..
cp -r verl/verl/trainer/config/* ./verl_tool/trainer/config/
uv pip install -e verl
```
Note there might be some small parameters needed to remove the '+' prefix in the training script because default values may be added to the new config files.

## Contributing

### Adding New Tools

Go to the [./verl_tool/servers/tools](./verl_tool/servers/tools) directory. Each tool has a name (e.g., `base`, `python_code`). The tool name is exactly the name of the Python file you should create in the directory. See [./verl_tool/servers/tools/python_code.py](./verl_tool/servers/tools/python_code.py) for an example.

### Creating New Reward Managers

Go to the [`./verl_tool/worker/reward_manager`](./verl_tool/worker/reward_manager) directory and add your new reward manager. Then, make sure to update the `verl_tool/trainer/main_ppo.py` file to include your new reward manager.

## ToDos  
- [ ] Async rollout and tool interaction for each trajectory using VLLM and SGLang
- [ ] Integrate MCP server interface as a general tool type
- [ ] Pixel Reasoner integration

## Core Contributors

<table>
<tr>
    <td align="center">
        <a href="https://github.com/jdf-prog">
            <img src="https://github.com/jdf-prog.png" width="75px;" alt="Dongfu Jiang"/>
            <br />
            <sub><b>Dongfu Jiang</b></sub>
        </a>
    </td>
    <td align="center">
        <a href="https://github.com/Zhuofeng-Li">
            <img src="https://github.com/Zhuofeng-Li.png" width="75px;" alt="Zhuofeng Li"/>
            <br />
            <sub><b>Zhuofeng Li</b></sub>
        </a>
    </td>
    <td align="center">
        <a href="https://github.com/EigenTom">
            <img src="https://github.com/EigenTom.png" width="75px;" alt="Yi Lu"/>
            <br />
            <sub><b>Yi Lu</b></sub>
        </a>
    </td>
    <td align="center">
        <a href="https://github.com/cogito233">
            <img src="https://github.com/cogito233.png" width="75px;" alt="Zhiheng Lvu"/>
            <br />
            <sub><b>Zhiheng Lvu</b></sub>
        </a>
    </td>
    <td align="center">
        <a href="https://github.com/erenup">
            <img src="https://github.com/erenup.png" width="75px;" alt="Ping Nie"/>
            <br />
            <sub><b>Ping Nie</b></sub>
        </a>
    </td>
</tr>
</table>

## Advisors

<table>
<tr>
    <td align="center">
        <a href="https://github.com/wenhuchen">
            <img src="https://github.com/wenhuchen.png" width="75px;" alt="Wenhu Chen"/>
            <br />
            <sub><b>Wenhu Chen</b></sub>
        </a>
    </td>
    <td align="center">
        <a href="https://github.com/P2333">
            <img src="https://github.com/P2333.png" width="75px;" alt="Tianyu Pang"/>
            <br />
            <sub><b>Tianyu Pang</b></sub>
        </a>
    </td>
    <td align="center">
        <a href="https://github.com/duchao0726">
            <img src="https://github.com/duchao0726.png" width="75px;" alt="Chao Du"/>
            <br />
            <sub><b>Chao Du</b></sub>
        </a>
    </td>
</tr>
</table>

## Acknowledgements

We thank the following open-source projects for making verl-tool possible:
- [VLLM](https://github.com/vllm-project/vllm) and [SGLang](https://github.com/sgl-project/sglang) for their fast LLM inference support!
- [verl](https://github.com/volcengine/verl) for the excellent RL framework design.
- [SearchR1](https://github.com/PeterGriffinJin/Search-R1), [RAGEN](https://github.com/RAGEN-AI/RAGEN), and [ToRL](https://github.com/GAIR-NLP/ToRL) for their early-stage exploration of tool-agent RL training.

We thank [Netmind.AI](https://www.netmind.ai/), [SeaAI Lab](https://sail.sea.com/), and [Map](https://huggingface.co/m-a-p) for GPU support!

## Star History

[![Star History Chart](https://api.star-history.com/svg?repos=TIGER-AI-Lab/verl-tool&type=Date)](https://www.star-history.com/#TIGER-AI-Lab/verl-tool&Date)<|MERGE_RESOLUTION|>--- conflicted
+++ resolved
@@ -56,11 +56,8 @@
 
 
 ## News
-<<<<<<< HEAD
 + [2025/06/30] We reproduce Search-R1 with even higher performance on the same benchmarks! See [PR](https://github.com/TIGER-AI-Lab/verl-tool/pull/71) and training [README](examples/train/search_r1/README.md) for more details.
-=======
 + [2025/06/26] We support DAPO recipe training. See [DAPO.md](./assets/docs/DAPO.md) for more details.
->>>>>>> 93f2875d
 + [2025/06/18] VerlTool now officially supports Trajectory-Level asynchronous, speeding up the rollout generation with tool calling by at least 2x! see [asyncRL.md](./assets/docs/asyncRL.md) for more details.
 + [2024/06/16] We have updated the verl submodule to the latest version (06/16) and modified some code to adapt to the new version.
 + [2025/06/13] We integrated [DeepWiki](https://deepwiki.com/TIGER-AI-Lab/verl-tool) for Verl-Tool. Feel free to browse the AI-generated docs and chat with Verl-tool codes.
