--- conflicted
+++ resolved
@@ -288,13 +288,6 @@
         dapo_substep = 0 # for dapo
         for epoch in range(self.config.trainer.total_epochs):
             for batch_dict in self.train_dataloader:
-<<<<<<< HEAD
-                print(f'epoch {epoch}, step {self.global_steps}, with {batch_dict["input_ids"].shape} samples')
-                metrics = {}
-                timing_raw = {}
-
-=======
->>>>>>> 93f2875d
                 batch: DataProto = DataProto.from_single_dict(batch_dict)
 
                 # pop those keys for generation
@@ -322,12 +315,6 @@
 
                 with _timer("step", timing_raw):
                     # generate a batch
-<<<<<<< HEAD
-                    print(f"====> step{self.global_steps} starting rollouts")
-                    with _timer('gen', timing_raw):
-                        gen_batch_output = self.actor_rollout_wg.generate_sequences(gen_batch)
-                    print(f"====> rollout completed")
-=======
                     with _timer("gen", timing_raw):
                         if not self.async_rollout_mode:
                             gen_batch_output = self.actor_rollout_wg.generate_sequences(gen_batch)
@@ -338,7 +325,6 @@
                         timing_raw.update(gen_batch_output.meta_info["timing"])
                         gen_batch_output.meta_info.pop("timing", None)
 
->>>>>>> 93f2875d
                     if self.config.algorithm.adv_estimator == AdvantageEstimator.REMAX:
                         with _timer("gen_max", timing_raw):
                             gen_baseline_batch = deepcopy(gen_batch)
@@ -370,10 +356,6 @@
                         self._balance_batch(batch, metrics=metrics)
 
                     # compute global_valid tokens
-<<<<<<< HEAD
-                    batch.meta_info['global_token_num'] = torch.sum(batch.batch['attention_mask'], dim=-1).tolist()
-                    print(f"====> Computing log probs")
-=======
                     batch.meta_info["global_token_num"] = torch.sum(batch.batch["attention_mask"], dim=-1).tolist()
                     # added by verl_tool
                     do_filter_groups = hasattr(self.config.algorithm, "filter_groups") and self.config.algorithm.filter_groups.enable
@@ -469,7 +451,6 @@
                             batch = cur_batch
                             metrics["train/num_gen_batches"] = num_gen_batches
 
->>>>>>> 93f2875d
                     # recompute old_log_probs
                     with _timer("old_log_prob", timing_raw):
                         old_log_prob = self.actor_rollout_wg.compute_log_prob(batch)
@@ -524,32 +505,6 @@
                     with _timer("adv", timing_raw):
                         # we combine with rule-based rm
                         reward_extra_infos_dict: dict[str, list]
-<<<<<<< HEAD
-                        try:
-                            reward_result = self.reward_fn(batch, return_dict=True)
-                            print(f"====> Done Rewards")
-                            reward_tensor = reward_result['reward_tensor']
-                            reward_extra_infos_dict = reward_result['reward_extra_info']
-                            # update metrics of reward extra info
-                            to_remove_keys = []
-                            for k, v in reward_extra_infos_dict.items():
-                                mean_v = np.mean([x for x in v if x is not None])
-                                metrics[f'reward_extra_info/{k}'] = mean_v
-                                if None in v:
-                                    to_remove_keys.append(k)
-                            for k in to_remove_keys:
-                                reward_extra_infos_dict.pop(k)
-                        except Exception as e:
-                            print(f'Error in reward_fn: {e}')
-                            reward_tensor = self.reward_fn(batch)
-                            reward_extra_infos_dict = {}
-
-                        batch.batch['token_level_scores'] = reward_tensor
-
-                        print(f'{list(reward_extra_infos_dict.keys())=}')
-                        if reward_extra_infos_dict:
-                            batch.non_tensor_batch.update({k: np.array(v) for k, v in reward_extra_infos_dict.items()})
-=======
                         if not do_filter_groups:
                             if self.config.reward_model.launch_reward_fn_async:
                                 reward_tensor, reward_extra_infos_dict = ray.get(future_reward)
@@ -568,7 +523,6 @@
                                 for k in to_remove_keys:
                                     reward_extra_infos_dict.pop(k)
                                 batch.non_tensor_batch.update({k: np.array(v) for k, v in reward_extra_infos_dict.items()})
->>>>>>> 93f2875d
 
                         # compute rewards. apply_kl_penalty if available
                         if self.config.algorithm.use_kl_in_reward:
@@ -578,18 +532,6 @@
                             batch.batch["token_level_rewards"] = batch.batch["token_level_scores"]
 
                         # compute advantages, executed on the driver process
-<<<<<<< HEAD
-                        batch = compute_advantage(batch,
-                                                  adv_estimator=self.config.algorithm.adv_estimator,
-                                                  gamma=self.config.algorithm.gamma,
-                                                  lam=self.config.algorithm.lam,
-                                                  num_repeat=self.config.actor_rollout_ref.rollout.n)
-                        print(f"====> Done Adv")
-                    if "info_mask" in batch.batch.keys():
-                        # masking observations, instead of directly using original `attention_mask`
-                        ori_attention_mask = batch.batch['attention_mask']
-                        batch.batch['attention_mask'] = batch.batch['info_mask']
-=======
 
                         norm_adv_by_std_in_grpo = self.config.algorithm.get("norm_adv_by_std_in_grpo", True)  # GRPO adv normalization factor
 
@@ -604,14 +546,13 @@
                             config=self.config.algorithm,
                         )
 
->>>>>>> 93f2875d
                     # update critic
                     if self.use_critic:
                         with _timer("update_critic", timing_raw):
                             critic_output = self.critic_wg.update_critic(batch)
                         critic_output_metrics = reduce_metrics(critic_output.meta_info["metrics"])
                         metrics.update(critic_output_metrics)
-                    print(f"====> Policy Update")
+
                     # implement critic warmup
                     if self.config.trainer.critic_warmup <= self.global_steps:
                         # update actor
@@ -620,12 +561,6 @@
                             actor_output = self.actor_rollout_wg.update_actor(batch)
                         actor_output_metrics = reduce_metrics(actor_output.meta_info["metrics"])
                         metrics.update(actor_output_metrics)
-<<<<<<< HEAD
-                    print(f"====> Done Gradient")
-                    if "info_mask" in batch.batch.keys():
-                        # restore original attention mask
-                        batch.batch['attention_mask'] = ori_attention_mask
-=======
 
                     # Log rollout generations if enabled
                     rollout_data_dir = self.config.trainer.get("rollout_data_dir", None)
@@ -641,7 +576,6 @@
                                 reward_extra_infos_dict=reward_extra_infos_dict,
                                 dump_path=rollout_data_dir,
                             )
->>>>>>> 93f2875d
 
                     # validate
                     if self.val_reward_fn is not None and self.config.trainer.test_freq > 0 and (is_last_step or self.global_steps % self.config.trainer.test_freq == 0):
