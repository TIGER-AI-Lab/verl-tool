# Copyright 2024 Bytedance Ltd. and/or its affiliates
#
# Licensed under the Apache License, Version 2.0 (the "License");
# you may not use this file except in compliance with the License.
# You may obtain a copy of the License at
#
#     http://www.apache.org/licenses/LICENSE-2.0
#
# Unless required by applicable law or agreed to in writing, software
# distributed under the License is distributed on an "AS IS" BASIS,
# WITHOUT WARRANTIES OR CONDITIONS OF ANY KIND, either express or implied.
# See the License for the specific language governing permissions and
# limitations under the License.
"""
Note that we don't combine the main with ray_trainer as ray_trainer is used by other main.
"""
from verl_tool.trainer.ppo.ray_trainer import AgentRayPPOTrainer as RayPPOTrainer

import os
import ray
import hydra


def get_custom_reward_fn(config):
    import importlib.util, os

    reward_fn_config = config.get("custom_reward_function") or {}
    file_path = reward_fn_config.get("path")
    if not file_path:
        return None

    if not os.path.exists(file_path):
        raise FileNotFoundError(f"Reward function file '{file_path}' not found.")

    spec = importlib.util.spec_from_file_location("custom_module", file_path)
    module = importlib.util.module_from_spec(spec)
    try:
        spec.loader.exec_module(module)
    except Exception as e:
        raise RuntimeError(f"Error loading module from '{file_path}': {e}")

    function_name = reward_fn_config.get("name")

    if not hasattr(module, function_name):
        raise AttributeError(f"Reward function '{function_name}' not found in '{file_path}'.")

    print(f"using customized reward function '{function_name}' from '{file_path}'")

    return getattr(module, function_name)


@hydra.main(config_path='config', config_name='ppo_trainer', version_base=None)
def main(config):
    # TODO(linjunrong.ocss884): this ENV is left for resolving SGLang conflict with ray devices
    # isolation, will solve in the future
    os.environ["ENSURE_CUDA_VISIBLE_DEVICES"] = os.environ.get('CUDA_VISIBLE_DEVICES', '')
    if not ray.is_initialized():
        # this is for local ray cluster
        ray.init(runtime_env={
            'env_vars': {
                'TOKENIZERS_PARALLELISM': 'true',
                'NCCL_DEBUG': 'WARN',
                'VLLM_LOGGING_LEVEL': 'WARN',
<<<<<<< HEAD
                
                "RAY_DEBUG_POST_MORTEM": "0"
=======
>>>>>>> c3c741ec
            }
        }, num_cpus=32)

    runner = TaskRunner.remote()
    ray.get(runner.run.remote(config))


@ray.remote(num_cpus=1)  # please make sure main_task is not scheduled on head
class TaskRunner:

    def run(self, config):
        from verl.utils.fs import copy_to_local
        # print initial config
        from pprint import pprint
        from omegaconf import OmegaConf
        pprint(OmegaConf.to_container(config, resolve=True))  # resolve=True will eval symbol values
        OmegaConf.resolve(config)

        # download the checkpoint from hdfs
        local_path = copy_to_local(config.actor_rollout_ref.model.path)

        # instantiate tokenizer
        from verl.utils import hf_tokenizer, hf_processor
        tokenizer = hf_tokenizer(local_path)
        processor = hf_processor(local_path, use_fast=True)  # used for multimodal LLM, could be none

        # define worker classes
        if config.actor_rollout_ref.actor.strategy == 'fsdp':
            assert config.actor_rollout_ref.actor.strategy == config.critic.strategy
            from verl.workers.fsdp_workers import ActorRolloutRefWorker, CriticWorker
            from verl.single_controller.ray import RayWorkerGroup
            ray_worker_group_cls = RayWorkerGroup

        elif config.actor_rollout_ref.actor.strategy == 'fsdp_agent':
            assert config.actor_rollout_ref.actor.strategy == config.critic.strategy
            from verl_tool.agent_workers.fsdp_workers import AgentActorRolloutRefWorker as ActorRolloutRefWorker
            from verl.workers.fsdp_workers import CriticWorker
            from verl.single_controller.ray import RayWorkerGroup
            ray_worker_group_cls = RayWorkerGroup
            
        elif config.actor_rollout_ref.actor.strategy == 'megatron':
            assert config.actor_rollout_ref.actor.strategy == config.critic.strategy
            from verl.workers.megatron_workers import ActorRolloutRefWorker, CriticWorker
            from verl.single_controller.ray.megatron import NVMegatronRayWorkerGroup
            ray_worker_group_cls = NVMegatronRayWorkerGroup
        
        elif config.actor_rollout_ref.actor.strategy == 'megatron_agent':
            assert config.actor_rollout_ref.actor.strategy == config.critic.strategy
            from verl_tool.agent_workers.megatron_workers import AgentActorRolloutRefWorker as ActorRolloutRefWorker
            from verl.workers.megatron_workers import CriticWorker
            from verl.single_controller.ray.megatron import NVMegatronRayWorkerGroup
            ray_worker_group_cls = NVMegatronRayWorkerGroup

        else:
            raise NotImplementedError

        from verl.trainer.ppo.ray_trainer import ResourcePoolManager, Role

        role_worker_mapping = {
            Role.ActorRollout: ray.remote(ActorRolloutRefWorker),
            Role.Critic: ray.remote(CriticWorker),
            Role.RefPolicy: ray.remote(ActorRolloutRefWorker)
        }

        global_pool_id = 'global_pool'
        resource_pool_spec = {
            global_pool_id: [config.trainer.n_gpus_per_node] * config.trainer.nnodes,
        }
        mapping = {
            Role.ActorRollout: global_pool_id,
            Role.Critic: global_pool_id,
            Role.RefPolicy: global_pool_id,
        }

        # we should adopt a multi-source reward function here
        # - for rule-based rm, we directly call a reward score
        # - for model-based rm, we call a model
        # - for code related prompt, we send to a sandbox if there are test cases
        # - finally, we combine all the rewards together
        # - The reward type depends on the tag of the data
        if config.reward_model.enable:
            if config.reward_model.strategy == 'fsdp':
                from verl.workers.fsdp_workers import RewardModelWorker
            elif config.reward_model.strategy == 'megatron':
                from verl.workers.megatron_workers import RewardModelWorker
            else:
                raise NotImplementedError
            role_worker_mapping[Role.RewardModel] = ray.remote(RewardModelWorker)
            mapping[Role.RewardModel] = global_pool_id

        reward_manager_name = config.reward_model.get("reward_manager", "naive")
        if reward_manager_name == 'naive':
            from verl.workers.reward_manager import NaiveRewardManager
            reward_manager_cls = NaiveRewardManager
        elif reward_manager_name == 'prime':
            from verl.workers.reward_manager import PrimeRewardManager
            reward_manager_cls = PrimeRewardManager
        elif reward_manager_name == 'acecoder':
            from verl_tool.agent_workers.reward_manager.acecoder import AceCoderRewardManager
            reward_manager_cls = AceCoderRewardManager
        elif reward_manager_name == 'torl':
            from verl_tool.agent_workers.reward_manager.torl import ToRLRewardManager
            reward_manager_cls = ToRLRewardManager
        else:
            raise NotImplementedError

        compute_score = get_custom_reward_fn(config)
        reward_fn = reward_manager_cls(tokenizer=tokenizer, num_examine=0, compute_score=compute_score, config=config)

        # Note that we always use function-based RM for validation
        val_reward_fn = reward_manager_cls(tokenizer=tokenizer, num_examine=1, compute_score=compute_score, config=config)

        resource_pool_manager = ResourcePoolManager(resource_pool_spec=resource_pool_spec, mapping=mapping)

        trainer = RayPPOTrainer(config=config,
                                tokenizer=tokenizer,
                                processor=processor,
                                role_worker_mapping=role_worker_mapping,
                                resource_pool_manager=resource_pool_manager,
                                ray_worker_group_cls=ray_worker_group_cls,
                                reward_fn=reward_fn,
                                val_reward_fn=val_reward_fn)
        trainer.init_workers()
        trainer.fit()


if __name__ == '__main__':
    main()<|MERGE_RESOLUTION|>--- conflicted
+++ resolved
@@ -61,11 +61,6 @@
                 'TOKENIZERS_PARALLELISM': 'true',
                 'NCCL_DEBUG': 'WARN',
                 'VLLM_LOGGING_LEVEL': 'WARN',
-<<<<<<< HEAD
-                
-                "RAY_DEBUG_POST_MORTEM": "0"
-=======
->>>>>>> c3c741ec
             }
         }, num_cpus=32)
 
