# Copyright 2024 PRIME team and/or its affiliates
#
# Licensed under the Apache License, Version 2.0 (the "License");
# you may not use this file except in compliance with the License.
# You may obtain a copy of the License at
#
#     http://www.apache.org/licenses/LICENSE-2.0
#
# Unless required by applicable law or agreed to in writing, software
# distributed under the License is distributed on an "AS IS" BASIS,
# WITHOUT WARRANTIES OR CONDITIONS OF ANY KIND, either express or implied.
# See the License for the specific language governing permissions and
# limitations under the License.

import asyncio
import regex as re
from concurrent.futures import ProcessPoolExecutor
from functools import partial
from collections import defaultdict
import time
import torch

from verl import DataProto
from .reward_score import _default_compute_score

import asyncio
from verl.utils.reward_score.prime_code import compute_score as prime_code_compute_score
from verl.workers.reward_manager.prime import parallel_compute_score_async

import hashlib
import random
import os
import json
import subprocess
import time
import ast
from pathlib import Path
from collections import Counter

def hash_string(s):
    return hashlib.sha256(s.encode()).hexdigest()

def check_syntax(code_string):
    try:
        # Attempt to parse the code string
        ast.parse(code_string)
        return True
    # except SyntaxError as e:
    except Exception as e:
        # If a SyntaxError is raised, the code is not valid
        # print(f"Syntax error in code: {e}")
        return False
    
def parse_code(action: str, mode="all"):
    """
    Parse the raw action string (which is the llm response) into an actual action and its contents.
    Ensures that the parsed code is valid and safe for execution.
    
    Args:
        action: Raw action string containing Python code
        
    Returns:
        Tuple containing the extracted code and a validity flag
    """
    # Try to find Python code in various formats
    all_valid_python_code = re.findall(r"<python>(.*?)</python>", action, re.DOTALL)
    
    if not all_valid_python_code:
        all_valid_python_code = re.findall(r"```\n?python(.*?)```", action, re.DOTALL)
    
    if len(all_valid_python_code) == 0:
        return ""
    
    if mode == "all":
        parsed_code = "\n".join([code for code in all_valid_python_code])
    elif mode == "first":
        # Use the first code block found
        parsed_code = all_valid_python_code[0]
    elif mode == "last":
        # Use the last code block found
        parsed_code = all_valid_python_code[-1]
    elif mode == "all_in_last_turn":
        if action.endswith("<|im_start|>assistant\n"):
            action = action[:-len("<|im_start|>assistant\n")]
        
        
        # parse all the code blocks only in the last assistant turn
        # find the last assistant turn
        last_turn_start_idx = action.rfind('<|im_start|>assistant')
        if last_turn_start_idx == -1:
            last_turn = action
        else:
            last_turn = action[last_turn_start_idx:]
            
        all_valid_python_code = re.findall(r"<python>(.*?)</python>", last_turn, re.DOTALL)
        if not all_valid_python_code:
            all_valid_python_code = re.findall(r"```\n?python(.*?)```", last_turn, re.DOTALL)
        if len(all_valid_python_code) == 0:
            return ""
<<<<<<< HEAD
        parsed_code = "\n".join([code for code in all_valid_python_code if check_syntax(code) or True])
=======
        parsed_code = "\n".join([code for code in all_valid_python_code])
>>>>>>> ae70ef82
    else:
        raise ValueError(f"Invalid mode: {mode}. Use 'all', 'first', 'last', or 'all_in_last_turn'.")
    
    parsed_code = parsed_code.strip(' \n')
    return parsed_code

def prime_code_compute_score_async(data_source, solution_str, ground_truth, extra_info=None):
    res = prime_code_compute_score(solution_str, ground_truth, continuous=True)
    if isinstance(res, dict):
        return res
    elif isinstance(res, (int, float, bool)):
        return float(res)
    else:
        return float(res[0])

class AceCoderRewardManager:
    """
    The Reward Manager used in https://github.com/TIGER-AI-Lab/AceCoder
    """

    def __init__(self, tokenizer, num_examine, compute_score=None, run_id=None) -> None:
        self.tokenizer = tokenizer
        self.num_examine = num_examine  # the number of batches of decoded responses to print to the console
        self.compute_score = compute_score or _default_compute_score
        self.step_idx = None
        self.n_workers = 64
        self.binary = True
        self.parse_code_mode = "all_in_last_turn" # "all", "first", "last"
        self.add_format_think_penalty = False # -0.5 if not begines with <think> and end with </think>
        self.add_format_answer_penalty = False # -0.5 if not having <answer> </answer>
        self.add_valid_action_penalty = True # -1.0 if num turns > 0 not action not valid
        self.add_unfinished_traj_penalty = True # -0.25 if the traj is not finished
        self.add_no_tool_interact_penalty = True # -1.0 if the traj's num turn is 0, no interaction at all
        self.add_code_exec_penalty = False # -0.25 if the execution has an error.
        
        try:
            from acecoder import evaluate_test_cases
        except ImportError:
            raise ImportError("`from acecoder import evaluate_test_cases` failed, please install acecoder to use test_case rule")
        
    def get_acecoder_data_score(self, data: DataProto, response_str, prompt_str, extracted_answers, test_cases):
        scores = [{} for _ in range(len(data))]
        data_sources = data.non_tensor_batch['data_source']
        # 1. Testing code on the test cases
        question_hashes = [hash_string(question) for question in prompt_str]
        # ensure the length of lists are of the same, avoid Ray error
        assert len(response_str) == len(test_cases) == len(data_sources)
        # before perform batched scoring: dump the statistics of the list of responses
        samples = [
            {
                'task_id': question_hash,
                'prompt': question,
                'output': answer,
                'original_response': response,
                'tests': list(test_case),
                '_identifier': f"{question_hash}_{i}"
            }
            for i, (question_hash, question, answer, test_case, response) in enumerate(zip(question_hashes, prompt_str, extracted_answers, test_cases, response_str))
        ]
        # save the dumped samples to a file
        temp_file = self.record_dir / f"step-{self.step_idx}_{hash_string(''.join(question_hashes))}.jsonl"
        with open(temp_file, "w") as f:
            for sample in samples:
                f.write(json.dumps(sample) + "\n")
        # perform batched scoring for coding score: call the acecoder evaluation script to retrieve the coder part scores
        output_file = Path(temp_file).with_suffix(f".eval_results_binary.jsonl").absolute()
        command = f"python -m acecoder.eval_test_cases --samples {temp_file} --n_workers {self.n_workers} \
            --extract_solution True --output_file {output_file} --test_details True \
            --i_just_wanna_run True --min_time_limit 1 --gt_time_limit_factor 1"
        start = time.time()
        subprocess.run(command, shell=True, stderr=subprocess.DEVNULL, stdout=subprocess.DEVNULL)
        end = time.time()
        print(f"Step {self.step_idx}: acecoder evaluation script took {end - start:.2f} seconds for {len(samples)} samples.")
        # the script will dump the results into the output_file, read it and parse it as a list
        with open(output_file, "r") as f:
            all_samples_results = [json.loads(x) for x in f]
        pass_rates = [x['eval_results']['pass_rate'] for x in all_samples_results]
        # print the error statistics
        # syntax error
        code_error = [x['eval_results']['code_error'] for x in all_samples_results]
        # remove the temp_file and output_file after finish code pass rate computation and result extraction
        test_case_error = [[x['eval_results']['details'][i]['reason'] for i in range(len(x['eval_results']['details']))] for x in all_samples_results]
        print(f"Step {self.step_idx}: acecoder evaluation script error statistics for {len(samples)} samples.")
        num_empty = sum([1 for code in extracted_answers if code.strip(' \n') == ''])
        print(f" - Empty code: {num_empty} ({num_empty / len(extracted_answers) * 100:.2f}%)")
        print(f" - Syntax error: {sum([1 for x in code_error if x])} ({len([x for x in code_error if x]) / len(code_error) * 100:.2f}%)")
        print(" - Test case error:")    
        counter = Counter()
        for i in range(len(test_case_error)):
            if test_case_error[i]:
                counter.update(test_case_error[i])
        for k, v in counter.items():
            print(f"   - {k}: {v} ({v / len(test_case_error) * 100:.2f}%)")
        # print the pass rate statistics
        try:
            os.remove(temp_file)
            os.remove(output_file)
        except:
            pass
        
        for i in range(len(scores)):
            scores[i]['pass_rate'] = pass_rates[i]
            scores[i]['binary_pass_rate'] = 1.0 if pass_rates[i] == 1.0 else 0.0
            if self.binary:
                scores[i]['score'] = 1.0 if pass_rates[i] == 1.0 else -1.0 # -1.0 for failed test cases
            else:
                scores[i]['score'] = pass_rates[i]
        return scores
    
    def get_prime_code_data_score(self, data: DataProto, response_str, prompt_str, extracted_answers, test_cases):
        scores = [{} for _ in range(len(data))]
        data_sources = data.non_tensor_batch['data_source']
        
        sequences_str = extracted_answers
        ground_truth = test_cases
        data_sources = ["taco"] * len(sequences_str)
        extra_info = [None] * len(sequences_str)
        pass_rates = asyncio.run(
            parallel_compute_score_async(
                prime_code_compute_score_async,
                sequences_str,
                ground_truth,
                data_sources,
                extra_info=extra_info,
                num_processes=64,
            )
        ) # list of 1.0 or 0.0
        for i in range(len(scores)):
            scores[i]['pass_rate'] = pass_rates[i]
            scores[i]['binary_pass_rate'] = 1.0 if pass_rates[i] == 1.0 else 0.0
            if self.binary:
                scores[i]['score'] = 1.0 if pass_rates[i] == 1.0 else -1.0
            else:
                scores[i]['score'] = pass_rates[i]
        return scores
    
    def add_additional_penalties(self, response: str, data_i, scores_i: dict):
        # 1.4 format penalty
        if self.add_format_think_penalty:
            match = re.search(r"<think>(.*?)</think>", response, re.DOTALL)
            if not match or not response.startswith("<think>") or response.count("<think>") != 1 or response.count("</think>") != 1:
                scores_i['score'] -= 0.5
                scores_i['think_format_penalty'] = 1
            else:
                scores_i['think_format_penalty'] = 0
        if self.add_format_answer_penalty:
            match = re.search(r"<answer>(.*?)</answer>", response, re.DOTALL)
            if not match or not response.endswith("</answer>") or response.count("<answer>") != 1 or response.count("</answer>") != 1:
                scores_i['score'] -= 0.5
                scores_i['answer_format_penalty'] = 1
            else:
                scores_i['answer_format_penalty'] = 0
        if "turns_stats" in data_i.non_tensor_batch:
            if self.add_valid_action_penalty:
                num_turn = data_i.non_tensor_batch["turns_stats"]
                num_valid_action = data_i.non_tensor_batch["valid_action_stats"]
                if num_valid_action < num_turn:
                    scores_i['score'] -= 1.0 
                    scores_i['valid_action_penalty'] = 1
                else:
                    scores_i['valid_action_penalty'] = 0
            if self.add_unfinished_traj_penalty:
                is_active = data_i.non_tensor_batch["active_mask"]
                if is_active:
                    scores_i['score'] -= 0.25
                    scores_i['unfinished_traj_penalty'] = 1
                else:
                    scores_i['unfinished_traj_penalty'] = 0
            if self.add_no_tool_interact_penalty:
                num_valid_action = data_i.non_tensor_batch["valid_action_stats"]
                if num_valid_action == 0:
                    scores_i['score'] -= 1.0
                    scores_i['no_tool_interact_penalty'] = 1
                else:
                    scores_i['no_tool_interact_penalty'] = 0
            if self.add_code_exec_penalty:
                keywords = ["ERROR:\nTraceback", "Execution timed out"]
                if any(keyword in response for keyword in keywords):
                    scores_i['score'] -= 0.25
                    scores_i['exec_error'] = 1
                else:
                    scores_i['exec_error'] = 0
        
        return scores_i
        
    def __call__(self, data: DataProto, return_dict=False):
        """We will expand this function gradually based on the available datasets"""
        save_record = data.meta_info.get('save_record', True)

        if not hasattr(self, 'record_dir'):
            if hasattr(self, 'run_id'):
                self.record_dir = Path(__file__).parent.parent.parent.parent / "verl_step_records" / self.run_id
                self.record_dir.mkdir(parents=True, exist_ok=True)
            else:
                self.record_dir = Path(__file__).parent.parent.parent.parent / "verl_step_records" / f"acecoder-{time.strftime('%Y-%m-%d-%H-%M-%S')}"
                self.record_dir.mkdir(parents=True, exist_ok=True)
        
        # check the last step index
        if self.step_idx is None:
            last_step_idx = 0
            for file in os.listdir(self.record_dir):
                if self.num_examine == 1:
                    if re.search(r"step-val-\d+\.json", file):
                        step_idx = int(file[:-len(".json")].split("-")[-1])
                        if step_idx > last_step_idx:
                            last_step_idx = step_idx
                else:
                    if re.search(r"step-\d+\.json", file):
                        step_idx = int(file[:-len(".json")].split("-")[-1])
                        if step_idx > last_step_idx:
                            last_step_idx = step_idx
            self.step_idx = last_step_idx + 1
        if data.meta_info.get('global_step', None) is not None:
            self.step_idx = data.meta_info['global_step']
                
        # If there is rm score, we directly return rm score. Otherwise, we compute via rm_score_fn
        if 'rm_scores' in data.batch.keys():
            return data.batch['rm_scores']

        # TODO: implement new reward computing & statistic mechanism
        scores = [{} for _ in range(len(data))]
        reward_tensor = torch.zeros_like(data.batch['responses'], dtype=torch.float32)
        reward_extra_info = defaultdict(list)
        
        if "turns_stats" in data.non_tensor_batch:
            num_turn = data.non_tensor_batch["turns_stats"]
            num_valid_action = data.non_tensor_batch["valid_action_stats"]
            is_active = data.non_tensor_batch["active_mask"]
            is_done = [not is_active[i] for i in range(len(is_active))]
            
        already_print_data_sources = {}
        
        # retrieve the list of prompt_token_ids and their length
        prompt_ids = data.batch['prompts']
        prompt_length = prompt_ids.shape[-1]

        # retrieve the list of response ids and their valid length
        response_ids = data.batch['responses']
        valid_prompt_length = data.batch['attention_mask'][:, :prompt_length].sum(dim=-1)
        valid_response_length = data.batch['attention_mask'][:, prompt_length:].sum(dim=-1)
        
        # with open("test.json", 'w') as f:
        #     # batch decode the list of responses and prompts
        #     response_str = self.tokenizer.batch_decode(response_ids, skip_special_tokens=False)
        #     prompt_str = self.tokenizer.batch_decode(prompt_ids, skip_special_tokens=False)
        #     json.dump({
        #         "response_ids": response_ids.tolist(),
        #         "prompt_ids": prompt_ids.tolist(),
        #         "response_str": response_str,
        #         "prompt_str": prompt_str,  
        #     }, f, indent=4)
            
        # batch decode the list of responses and prompts
        response_str = [self.tokenizer.decode(response_ids[i][:valid_response_length[i].item()], skip_special_tokens=False) for i in range(len(data))]
        prompt_str = [self.tokenizer.decode(prompt_ids[i][-valid_prompt_length[i].item():], skip_special_tokens=False) for i in range(len(data))]
        # response_str = self.tokenizer.batch_decode(response_ids, skip_special_tokens=True)
        # prompt_str = self.tokenizer.batch_decode(prompt_ids, skip_special_tokens=True)
        
        # extract the answer for the list of responses
        extracted_answers = [re.sub(r"<think>(.|\n)*?</think>", "", response) for response in response_str]
        extracted_answers = [parse_code(response, self.parse_code_mode) for response in extracted_answers]
        
        # retrieve the list of ground truths/test cases
        test_cases = []
        acecoder_data_idxs = []
        prime_code_data_idxs = []
        for i in range(len(data)):
            if data[i].non_tensor_batch['extra_info'].get("inputs_outputs"):
                test_cases.append(data[i].non_tensor_batch['extra_info']['inputs_outputs'])
                prime_code_data_idxs.append(i)
            elif data[i].non_tensor_batch['extra_info'].get("test_cases"):
                test_cases.append(data[i].non_tensor_batch['extra_info']['test_cases'])
                acecoder_data_idxs.append(i)
            else:
                raise ValueError(f"Cannot find test cases for data {i} in {data[i].non_tensor_batch['extra_info']}")

        # 1.1 process acecoder data
        if len(acecoder_data_idxs) > 0:
            acecoder_data = data[acecoder_data_idxs]
            acecoder_response_str = [response_str[i] for i in acecoder_data_idxs]
            acecoder_prompt_str = [prompt_str[i] for i in acecoder_data_idxs]
            acecoder_test_cases = [test_cases[i] for i in acecoder_data_idxs]
            acecoder_extracted_answers = [extracted_answers[i] for i in acecoder_data_idxs]
            acecoder_scores = self.get_acecoder_data_score(acecoder_data, acecoder_response_str, acecoder_prompt_str, acecoder_extracted_answers, acecoder_test_cases)
            print(f"Step {self.step_idx}: {len(acecoder_data_idxs)} acecoder data scores")
            print(" - Average pass rate: ", sum([x['pass_rate'] for x in acecoder_scores]) / len(acecoder_scores))
            print(" - Average binary pass rate: ", sum([x['binary_pass_rate'] for x in acecoder_scores]) / len(acecoder_scores))
            print(" - Average score: ", sum([x['score'] for x in acecoder_scores]) / len(acecoder_scores))
        else:
            acecoder_scores = []
        
        # 1.2 
        if len(prime_code_data_idxs) > 0:
            prime_code_data = data[prime_code_data_idxs]
            prime_code_response_str = [response_str[i] for i in prime_code_data_idxs]
            prime_code_prompt_str = [prompt_str[i] for i in prime_code_data_idxs]
            prime_code_test_cases = [test_cases[i] for i in prime_code_data_idxs]
            prime_code_extracted_answers = [extracted_answers[i] for i in prime_code_data_idxs]
            prime_code_scores = self.get_prime_code_data_score(prime_code_data, prime_code_response_str, prime_code_prompt_str, prime_code_extracted_answers, prime_code_test_cases)
            print(f"Step {self.step_idx}: {len(prime_code_data_idxs)} prime code data scores")
            print(" - Average pass rate: ", sum([x['pass_rate'] for x in prime_code_scores]) / len(prime_code_scores))
            print(" - Average binary pass rate: ", sum([x['binary_pass_rate'] for x in prime_code_scores]) / len(prime_code_scores))
            print(" - Average score: ", sum([x['score'] for x in prime_code_scores]) / len(prime_code_scores))
        else:
            prime_code_scores = []
        
        # 1.3 merge the scores
        idxs_map = sorted([(idx, i, 'acecoder') for i, idx in enumerate(acecoder_data_idxs)] + [(idx, i, 'prime_code') for i, idx in enumerate(prime_code_data_idxs)], key=lambda x: x[0])
        for i in range(len(data)):
            if idxs_map[i][2] == "acecoder":
                scores[i] = acecoder_scores[idxs_map[i][1]]
            else:
                scores[i] = prime_code_scores[idxs_map[i][1]]
                
        # 1.4 additional penalty
        for i in range(len(data)):
            scores[i] = self.add_additional_penalties(response_str[i], data[i], scores[i])       
            

        for i, score in enumerate(scores):
            if isinstance(score, dict):
                reward_tensor[i, valid_response_length[i].item() - 1] = score['score']
                for k, v in score.items():
                    reward_extra_info[k].append(v)
            else:
                reward_tensor[i, valid_response_length[i].item() - 1] = score
        
        if save_record:
            # Save the records for each code response sample, which will be reported to wandb
            to_save_records = [
                {
                    "id": data[i].non_tensor_batch['extra_info']['id'] if 'id' in data[i].non_tensor_batch['extra_info'] else None,
                    "data_source": data[i].non_tensor_batch['data_source'],
                    "prompt": prompt_str[i],
                    "response": response_str[i],
                    "extracted_code": extracted_answers[i],
                    "ground_truth": "",
                    "score": scores[i],
                    'extra_info': data[i].non_tensor_batch.get('extra_info', None),
                }
                for i in range(len(data))
            ]
            for i in range(len(data)):
                if "turns_stats" in data.non_tensor_batch:
                    to_save_records[i]['num_turn'] = data[i].non_tensor_batch["turns_stats"]
                    to_save_records[i]['num_valid_action'] = data[i].non_tensor_batch["valid_action_stats"]
                    to_save_records[i]['is_done'] = not data[i].non_tensor_batch["active_mask"]
                if isinstance(to_save_records[i]['extra_info']['inputs_outputs'], str) and len(to_save_records[i]['extra_info']['inputs_outputs']) > 1000:
                    to_save_records[i]['extra_info']['inputs_outputs'] = to_save_records[i]['extra_info']['inputs_outputs'][:1000]
            # Save the records to a file
            if self.num_examine == 1:
                temp_file = self.record_dir / f"acecoder-step-val-{self.step_idx}.json"
            else:
                temp_file = self.record_dir / f"acecoder-step-{self.step_idx}.json"
            self.step_idx += 1
            with open(temp_file, "w") as f:
                json.dump(to_save_records, f, indent=4)
            print(f"Step {self.step_idx}: saved {len(to_save_records)} records to {temp_file}")
        
        if return_dict: 
            return {
                "reward_tensor": reward_tensor,
                "reward_extra_info": reward_extra_info,
            }
        else:
            return reward_tensor<|MERGE_RESOLUTION|>--- conflicted
+++ resolved
@@ -97,11 +97,8 @@
             all_valid_python_code = re.findall(r"```\n?python(.*?)```", last_turn, re.DOTALL)
         if len(all_valid_python_code) == 0:
             return ""
-<<<<<<< HEAD
-        parsed_code = "\n".join([code for code in all_valid_python_code if check_syntax(code) or True])
-=======
+
         parsed_code = "\n".join([code for code in all_valid_python_code])
->>>>>>> ae70ef82
     else:
         raise ValueError(f"Invalid mode: {mode}. Use 'all', 'first', 'last', or 'all_in_last_turn'.")
     
