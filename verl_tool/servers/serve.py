"""
Tool Server - A FastAPI server to manage and execute tools based on incoming requests.
Using asyncio for concurrent processing.
"""
import asyncio
import logging
from typing import Dict, List, Optional, Tuple, Any, Set, Union
from tqdm import tqdm

import fire
import uvicorn
from fastapi import FastAPI, Request, BackgroundTasks
from fastapi.responses import JSONResponse
from pydantic import BaseModel
from .utils import hash_requests
from collections import defaultdict

from .tools import get_tool_cls, ALL_TOOLS, set_use_tqdm
from dataclasses import dataclass

# Configure logging
logging.basicConfig(
    level=logging.INFO,
    format="%(asctime)s - %(name)s - %(levelname)s - %(message)s",
)
logger = logging.getLogger(__name__)


@dataclass
class DictObservation:
    """Dataclass for structured observations"""
    obs: str
    reward: Union[int, float, None] = None
    
class AgentResponse(BaseModel):
    """Model for outgoing agent responses"""
<<<<<<< HEAD
    observations: List[Union[str, dict]]
=======
    observations: List[Union[str,  DictObservation]]
>>>>>>> 93f2875d
    dones: List[bool]
    valids: List[bool]


# ---- Tool Management ----

class AsyncToolManager:
    """Manages all tools and their execution using asyncio"""
    
    def __init__(self, tool_types: Tuple[str], num_workers_per_tool: int = 4, use_tqdm: bool = False, done_if_invalid: bool = False):
        """
        Initialize the tool manager with specified tools
        
        Args:
            tool_types: Tuple of tool type names to initialize
            num_workers_per_tool: Number of workers for each tool
        """
        self.tools: Dict[str, Any] = {}
        self.use_tqdm = use_tqdm
        set_use_tqdm(use_tqdm)
        self.done_if_invalid = done_if_invalid
        self._initialize_tools(tool_types, num_workers_per_tool)
        
    def _initialize_tools(self, tool_types: Tuple[str], num_workers: int) -> None:
        """Initialize all tools based on tool types"""
        # Ensure we have the finish tool
        if "finish" in tool_types:
            tool_types = tuple(t for t in tool_types if t != "finish")
            tool_types = tool_types + ("finish",)
            
        logger.info(f"Initializing tools: {tool_types}")
        for tool_type in tool_types:
            try:
                tool_cls = get_tool_cls(tool_type)
                self.tools[tool_type] = tool_cls(num_workers=num_workers)
                logger.info(f"Initialized tool: {tool_type}")
            except Exception as e:
                logger.error(f"Failed to initialize tool {tool_type}: {e}")
        
        # initialize the finish tool
        finish_tool = get_tool_cls("finish")
        self.tools["finish"] = finish_tool(num_workers=num_workers, other_tools=list(self.tools.values()))
                
        # Log available vs. active tools with emoji indicators
        logger.info("Available Tools:")
        for tool in ALL_TOOLS:
            if tool in self.tools:
                status = "active 🟢"  # Green circle for active tools
                logger.info(f"  - {tool}: {status}")
            else:
                status = "inactive ⚪"  # White circle for inactive tools
                logger.info(f"  - {tool}: {status}")
    
    def get_tool_usage_instructions(self) -> str:
        """Get usage instructions for all available tools"""
        usage_instructions = {}
        for tool_type, tool in self.tools.items():
            if tool_type not in ["finish", "base"]:
                usage_instructions[tool_type] = tool.get_usage_inst()
                
        message = "\nYour action did not match any of the available tools, please use one of the following tools: \n"
        message += "\n".join([f"- {tool_type}: {usage_instructions[tool_type]}" for tool_type in usage_instructions])
        return message
    
    def identify_tool_for_action(self, action: str, extra_field: Dict[str, Any]) -> Optional[str]:
        """
        Identify which tool should process a given action
        
        Args:
            action: The action string to process
            extra_field: Extra fields associated with the action
            
        Returns:
            The identified tool type or None if no tool matches
        """
        # Check for finish condition
        if extra_field.get("finish", False):
            return "finish"
            
        # If only one tool available, use it
        if len(self.tools) == 1:
            return list(self.tools.keys())[0]
        # # Try to find matching tool
        for tool_type, tool in self.tools.items():
            if tool_type == "finish":
                continue
            _, valid = tool.parse_action(action)
            if valid:
                return tool_type
                
        return None
    
    async def identify_tool_types(self, actions: List[str], extra_fields: List[Dict[str, Any]]) -> List[Optional[str]]:
        """
        Asynchronously identify tools for a batch of actions
        
        Args:
            actions: List of action strings
            extra_fields: List of extra fields for each action
            
        Returns:
            List of identified tool types
        """
        # The issue with the previous implementation is that asyncio.to_thread can be inefficient
        # for quick CPU-bound operations and might get stuck in some environments.
        # Instead, we'll create a more direct approach by processing items in batches
        
        tool_types = []
        
        # Process in small batches to avoid blocking the event loop
        batch_size = 10
        for i in range(0, len(actions), batch_size):
            batch_end = min(i + batch_size, len(actions))
            batch_actions = actions[i:batch_end]
            batch_extra_fields = extra_fields[i:batch_end]
            
            # Process this batch
            batch_results = []
            for j in range(len(batch_actions)):
                # Yield control back to event loop periodically
                if j % 3 == 0:
                    await asyncio.sleep(0)
                
                tool_type = self.identify_tool_for_action(batch_actions[j], batch_extra_fields[j])
                batch_results.append(tool_type)
            
            tool_types.extend(batch_results)
            
            # Yield control back to event loop between batches
            await asyncio.sleep(0)
        
        logger.debug(f"Identified tool types: {tool_types}")
        return tool_types
    
    async def process_actions(
        self, 
        trajectory_ids: List[str], 
        actions: List[str], 
        extra_fields: List[Dict[str, Any]]
    ) -> Tuple[List[str], List[bool], List[bool]]:
        """
        Process a batch of actions asynchronously using appropriate tools
        
        Args:
            trajectory_ids: List of trajectory IDs
            actions: List of action strings
            extra_fields: List of extra fields for each action
            
        Returns:
            Tuple of (observations, dones, valids) lists
        """
        # Identify which tool should process each action
        # tool_types = await self.identify_tool_types(actions, extra_fields)
        # just use a tqdm for loop
        tool_types = []
        for i in tqdm(range(len(actions)), desc="Identifying tool types", unit="action", disable=True):
            tool_type = self.identify_tool_for_action(actions[i], extra_fields[i])
            tool_types.append(tool_type)
        
        # Prepare result containers
        all_observations = [None] * len(actions)
        all_dones = [False] * len(actions)
        all_valids = [False] * len(actions)
        
        # Group actions by tool type for batch processing
        unique_tool_types: Set[Optional[str]] = set(tool_types)
        
        # Create tasks for each tool type
        tasks = []
        indices_by_tool = {}
        
        for tool_type in unique_tool_types:
            # Get indices of actions for this tool type
            indices = [i for i, t in enumerate(tool_types) if t == tool_type]
            indices_by_tool[tool_type] = indices
            
            if tool_type is None:
                # No processing needed for actions that don't match any tool
                continue
                
            # Process with the appropriate tool
            tool = self.tools[tool_type]
            tool_trajectory_ids = [trajectory_ids[i] for i in indices]
            tool_actions = [actions[i] for i in indices]
            tool_extra_fields = [extra_fields[i] for i in indices]
            
            # Create task for tool processing
            # We use asyncio.to_thread for potentially blocking operations
            task = asyncio.to_thread(
                tool.get_observations,
                tool_trajectory_ids, 
                tool_actions, 
                tool_extra_fields
            )
            tasks.append((tool_type, task))
        
        # Process all non-matching actions
        if None in indices_by_tool:
            usage_instructions = self.get_tool_usage_instructions()
            indices = indices_by_tool[None]
            for idx in indices:
                # all_observations[idx] = usage_instructions
                all_observations[idx] = "" # no observation
                # all_observations[idx] = "\nNo valid action found\n" # no observation
                all_valids[idx] = False
                if self.done_if_invalid:
                    all_dones[idx] = True
                else:
                    all_dones[idx] = False
        
        # Await all tool processing tasks
        for tool_type, task in tasks:
            observations, dones, valids = await task
            
            # Store results in the appropriate positions
            indices = indices_by_tool[tool_type]
            for idx_pos, result_idx in enumerate(indices):
                all_observations[result_idx] = observations[idx_pos]
                all_dones[result_idx] = dones[idx_pos]
                all_valids[result_idx] = valids[idx_pos]
                
        return all_observations, all_dones, all_valids


# ---- Server Implementation ----

class AsyncToolServer:
    """Server to handle tool execution requests using asyncio"""
    
    def __init__(
        self,
        tool_types: Tuple[str],
        host: str = "0.0.0.0",
        port: int = 5000,
        workers_per_tool: int = 32,
        max_concurrent_requests: int = 64,
        use_tqdm: bool = False,
        done_if_invalid: bool = False,
        use_ray: bool = False,
    ):
        """
        Initialize the tool server
        
        Args:
            tool_types: Tool types to initialize
            host: Server host
            port: Server port
            workers_per_tool: Number of workers per tool
            max_concurrent_requests: Maximum number of concurrent requests
        """
        self.host = host
        self.port = port
        self.max_concurrent_requests = max_concurrent_requests
        
        if not use_ray:
            # Initialize async tool manager
            self.tool_manager = AsyncToolManager(tool_types, workers_per_tool, use_tqdm, done_if_invalid)
        else:
            from .ray_utils import RayToolManager
            self.tool_manager = RayToolManager(tool_types, workers_per_tool, use_tqdm, done_if_invalid)
        
        # Create FastAPI app
        self.app = FastAPI(
            title="Async Tool Server",
            description="A server for executing tools based on agent requests using asyncio",
            version="1.0.0",
        )
        self.processing_tasks = {}
        
        # Set up routes and event handlers
        self._configure_app()
        
    async def _decrement_reference_counter(self, data_hash_str):
        """Decrement reference counter and clean up if no more references"""
        if data_hash_str in self.processing_tasks:
            self.processing_tasks[data_hash_str]['ref_count'] -= 1
            # If no more references, remove from processing tasks
            if self.processing_tasks[data_hash_str]['ref_count'] <= 0:
                del self.processing_tasks[data_hash_str]
                logger.debug(f"Cleaned up completed task: {data_hash_str}")
        
    def _configure_app(self):
        """Configure FastAPI app with routes and event handlers"""
        
        # Create a semaphore to limit concurrent processing
        semaphore = asyncio.Semaphore(self.max_concurrent_requests)
        
        @self.app.post("/get_observation", response_model=AgentResponse)
        async def handle_observation_request(request: Request, background_tasks: BackgroundTasks):
            async with semaphore:
                # Parse request
                data = await request.json()
                data_hash_str = hash_requests(data)
                logger.debug(f"Request hash: {data_hash_str}")
                
                # Check if this request is already being processed
                if data_hash_str in self.processing_tasks:
                    self.processing_tasks[data_hash_str]["ref_count"] += 1
                    logger.debug(f"Duplicate request detected: {data_hash_str}")
                    # Wait for the original request to complete
                    while True:
                        # Check if result is available
                        if self.processing_tasks[data_hash_str]['result'] is not None:
                            logger.debug(f"Result for duplicate request {data_hash_str} is ready")
                            response = self.processing_tasks[data_hash_str]['result']
                            # Schedule background task to decrement reference counter
                            background_tasks.add_task(self._decrement_reference_counter, data_hash_str)
                            return response
                        # Wait a bit before checking again
                        await asyncio.sleep(0.5)
                else:
                    self.processing_tasks[data_hash_str] = {"ref_count": 1, "result": None}
                    try:
                        # Handle raw request data first for more flexible input handling
                        # Convert any numeric trajectory_ids to strings
                        if "trajectory_ids" in data:
                            data["trajectory_ids"] = [str(tid) if not isinstance(tid, str) else tid 
                                                    for tid in data.get("trajectory_ids", [])]
                        
                        # Validate and process request
                        trajectory_ids = data.get("trajectory_ids", [])
                        actions = data.get("actions", [])
                        if 'extra_fields' in data.keys():
                            extra_fields = data['extra_fields']
                            for key in data.keys():
                                assert len(data[key]) == len(trajectory_ids), f"Length of {key} ({len(data[key])}) does not match trajectory_ids ({len(trajectory_ids)})"
                                if key not in ["trajectory_ids", "actions", "extra_fields"]:
                                    for i in range(len(trajectory_ids)):
                                        extra_fields[i][key] = data[key][i]
                            assert len(extra_fields) == len(trajectory_ids), f"Length of extra_fields ({len(extra_fields)}) does not match trajectory_ids ({len(trajectory_ids)})"
                        else:
                            extra_keys = [k for k in data.keys() if k not in ["trajectory_ids", "actions"]]
                            extra_fields = [
                                {key: data[key][i] for key in extra_keys} 
                                for i in range(len(trajectory_ids))
                            ]
                        
                        observations, dones, valids = await self.tool_manager.process_actions(
                            trajectory_ids,
                            actions,
                            extra_fields
                        )
                        
                        # Create response
                        response = AgentResponse(
                            observations=observations,
                            dones=dones,
                            valids=valids
                        )
                        # import json
                        # with open(f"tmp_requests/request_response_{data_hash_str}.json", "w") as f:
                        #     json.dump([
                        #         {
                        #             "trajectory_id": trajectory_ids[i],
                        #             "action": actions[i],
                        #             "extra_field": extra_fields[i],
                        #             "observation": observations[i],
                        #             "done": dones[i],
                        #             "valid": valids[i]
                        #         } for i in range(len(trajectory_ids))
                        #     ], f, indent=4)
                        logger.debug(f"Sending response: {response}")
                        # Store the result for potential duplicate requests
                        self.processing_tasks[data_hash_str]['result'] = response
                        # Schedule background task to decrement reference counter
                        background_tasks.add_task(self._decrement_reference_counter, data_hash_str)
                        return response
                        
                    except Exception as e:
                        # On error, remove the task from processing
                        if data_hash_str in self.processing_tasks:
                            del self.processing_tasks[data_hash_str]
                        logger.error(f"Error processing request: {e}", exc_info=True)
                        return JSONResponse(
                            status_code=500,
                            content={"error": f"Failed to process request: {str(e)}"}
                        )
            
        # Health check endpoint
        @self.app.get("/health")
        async def health_check():
            return {"status": "healthy"}
            
    
    def start(self, log_level: str = "error"):
        """Start the server"""
        logger.info(f"Starting async server on {self.host}:{self.port}")
        logger.info(f"Server configured for up to {self.max_concurrent_requests} concurrent requests")
        
        uvicorn.run(
            self.app,
            host=self.host,
            port=self.port,
            log_level=log_level,
        )


# ---- CLI Entry Point ----

def main(
    tool_type: Union[str, Tuple[str]] = "base",
    host: str = "0.0.0.0",
    port: int = 5000,
    workers_per_tool: int = None,
    max_concurrent_requests: int = 128,
    use_tqdm: bool = False,
    log_level: str = "error",
    slient=False,
    done_if_invalid=False,
    use_ray: bool = False,
):
    """
    Start the async tool server
    
    Args:
        host: The host address
        port: The port number
        workers_per_tool: Number of workers per tool
        max_concurrent_requests: Maximum number of concurrent requests
        tool_type: Tool type(s) to use (comma-separated string or tuple)
        log_level: Logging level (debug, info, warning, error)
    """
    if workers_per_tool is None:
        workers_per_tool = max_concurrent_requests
    # Configure logging
    numeric_level = getattr(logging, log_level.upper(), None)
    if isinstance(numeric_level, int):
        logging.basicConfig(level=numeric_level)
        logger.setLevel(numeric_level)
    
    # Convert string to tuple of tool types if needed
    if isinstance(tool_type, str):
        if "," in tool_type:
            tool_type = tuple(t.strip() for t in tool_type.split(","))
        else:
            tool_type = (tool_type,)
    
    # Create and start server
    server = AsyncToolServer(
        tool_types=tool_type,
        host=host,
        port=port,
        workers_per_tool=workers_per_tool,
        max_concurrent_requests=max_concurrent_requests,
        use_tqdm=use_tqdm,
        done_if_invalid=done_if_invalid,
        use_ray=use_ray,
    )
    if slient:
        import sys
        import os
        sys.stdout = open(os.devnull, 'w')
        sys.stderr = open(os.devnull, 'w')
    server.start(log_level=log_level)


if __name__ == "__main__":
    fire.Fire(main)
    
    
"""
python -m verl_tool.servers.serve --tool_type "python_code" --workers_per_tool 64
"""<|MERGE_RESOLUTION|>--- conflicted
+++ resolved
@@ -34,11 +34,7 @@
     
 class AgentResponse(BaseModel):
     """Model for outgoing agent responses"""
-<<<<<<< HEAD
-    observations: List[Union[str, dict]]
-=======
     observations: List[Union[str,  DictObservation]]
->>>>>>> 93f2875d
     dones: List[bool]
     valids: List[bool]
 
