"""
Improved Google Search Tool - Robust async implementation for high-concurrency servers
"""
import os
import json
import time
import pathlib
import asyncio
import aiofiles
import aiohttp
from typing import Optional, Union, Dict, List, Any, Tuple
import regex as re
import faulthandler
import langid
from collections import OrderedDict
import weakref
from contextlib import asynccontextmanager

from .base import BaseTool, register_tool
from .utils.deepsearch_utils import extract_relevant_info_serper, extract_text_from_url, extract_snippet_with_context
from .utils.web_agent_utils import generate_webpage_to_reasonchain, get_prev_reasoning_chain

faulthandler.enable()


class AsyncLRUCache:
    """Thread-safe LRU cache for async operations"""
    
    def __init__(self, max_size: int = 10000, ttl_seconds: int = 3600):
        self.max_size = max_size
        self.ttl_seconds = ttl_seconds
        self._cache = OrderedDict()
        self._timestamps = {}
        self._lock = asyncio.Lock()
    
    async def get(self, key: str) -> Optional[Any]:
        async with self._lock:
            if key in self._cache:
                # Check TTL
                if time.time() - self._timestamps[key] > self.ttl_seconds:
                    del self._cache[key]
                    del self._timestamps[key]
                    return None
                
                # Move to end (most recently used)
                self._cache.move_to_end(key)
                return self._cache[key]
            return None
    
    async def set(self, key: str, value: Any):
        async with self._lock:
            # Remove oldest if at capacity
            while len(self._cache) >= self.max_size:
                oldest_key = next(iter(self._cache))
                del self._cache[oldest_key]
                del self._timestamps[oldest_key]
            
            self._cache[key] = value
            self._timestamps[key] = time.time()
    
    async def size(self) -> int:
        async with self._lock:
            return len(self._cache)


class GoogleSearchEngine:
    """
    Production-ready async Google search engine with robust error handling.
    """

    def __init__(
        self,
        api_key: str,
        max_results: int = 10,
        result_length: int = 1000,
        location: str = "us",
        language: str = "en",
        cache_file: Optional[str] = None,
        process_snippets: bool = False,
        summ_model_url: str = None,
        summ_model_path: str = None,
        max_doc_len: int = 3000,
        cache_size: int = 10000,
        cache_ttl: int = 3600
    ):
        """Initialize the search engine with robust configuration."""
        # API configuration
        self._api_key = api_key
        self._max_results = max_results
        self._result_length = result_length
        self._location = location
        self._language = language
        self.process_snippets = process_snippets
        self.summ_model_url = summ_model_url
        self.summ_model_path = summ_model_path
        self._max_doc_len = max_doc_len
        
        # Async-safe caching
        self._memory_cache = AsyncLRUCache(cache_size, cache_ttl)
        self._setup_cache_file(cache_file)
        
        # Session management
        self._session = None
        self._session_lock = asyncio.Lock()
        
        # Performance tracking
        self._search_count = 0
        self._last_cleanup = time.time()
        
        # Language detection lock
        self._lang_id_lock = asyncio.Lock()
    
    def _setup_cache_file(self, cache_file: Optional[str]) -> None:
        """Set up cache file path."""
        if cache_file is None:
            cache_dir = pathlib.Path.home() / ".verl_cache"
            cache_dir.mkdir(exist_ok=True)
            suffix = "with_summ" if self.process_snippets else "basic"
            self._cache_file = cache_dir / f"google_search_{suffix}_cache.jsonl"
        else:
            self._cache_file = pathlib.Path(cache_file)
            self._cache_file.parent.mkdir(parents=True, exist_ok=True)
    
    async def _load_persistent_cache(self) -> None:
        """Load cache from file asynchronously."""
        if not self._cache_file.exists():
            return
            
        try:
            async with aiofiles.open(self._cache_file, "r", encoding="utf-8") as f:
                cache_entries = 0
                async for line in f:
                    if line.strip():
                        try:
                            item = json.loads(line)
                            await self._memory_cache.set(item['query'], item['result'])
                            cache_entries += 1
                        except json.JSONDecodeError:
                            continue
                
                print(f"Loaded {cache_entries} cache entries from {self._cache_file}")
                
        except Exception as e:
            print(f"Failed to load cache: {e}")
    
    async def _append_to_persistent_cache(self, query: str, result: Union[str, Dict]) -> None:
        """Append to persistent cache asynchronously."""
        try:
            entry = {"query": query, "result": result, "timestamp": time.time()}
            
            async with aiofiles.open(self._cache_file, "a", encoding="utf-8") as f:
                await f.write(json.dumps(entry, ensure_ascii=False) + "\n")
                
        except Exception as e:
            print(f"Cache write failed: {e}")
    
    async def _get_or_create_session(self) -> aiohttp.ClientSession:
        """Thread-safe session creation with proper configuration."""
        async with self._session_lock:
            if self._session is None or self._session.closed:
                connector = aiohttp.TCPConnector(
                    limit=200,  # Increased for high concurrency
                    limit_per_host=50,
                    keepalive_timeout=60,
                    enable_cleanup_closed=True,
                    ttl_dns_cache=300,  # DNS cache
                    use_dns_cache=True
                )
                
                timeout = aiohttp.ClientTimeout(
                    total=45,  # Total timeout
                    connect=10,  # Connection timeout
                    sock_read=30  # Socket read timeout
                )
                
                self._session = aiohttp.ClientSession(
                    connector=connector,
                    timeout=timeout,
                    headers={
                        'User-Agent': 'AsyncSearchEngine/2.0',
                        'Accept': 'application/json',
                        'Accept-Encoding': 'gzip, deflate'
                    }
                )
        
        return self._session
    
    async def _detect_language(self, query: str) -> Tuple[str, str]:
        """Safely detect language with async protection."""
        try:
            # Language detection with timeout protection
            async with self._lang_id_lock:
                # Run in executor to avoid blocking
                lang_code = await asyncio.get_event_loop().run_in_executor(
                    None, lambda: langid.classify(query)[0]
                )
            
            if lang_code == 'zh':
                return "zh-cn", "cn"
            else:
                return self._language, self._location
                
        except Exception as e:
            print(f"Language detection failed: {e}")
            return self._language, self._location
    
    async def _make_search_request(self, query: str, timeout: int) -> Dict:
        """
        Make search request with improved error handling and retries.
        """
        hl, gl = await self._detect_language(query)
        
        payload = {
            "q": query,
            "hl": hl,
            "gl": gl,
            "num": min(self._max_results, 100)
        }

        headers = {
            'X-API-KEY': self._api_key,
            'Content-Type': 'application/json'
        }

        session = await self._get_or_create_session()
        
        # Retry logic for transient failures
        max_retries = 2
        for attempt in range(max_retries + 1):
            try:
                async with session.post(
                    "https://google.serper.dev/search",
                    headers=headers,
                    json=payload,
                    timeout=aiohttp.ClientTimeout(total=timeout)
                ) as response:
                    
                    if response.status == 200:
                        return await response.json()
                    elif response.status == 429:  # Rate limited
                        if attempt < max_retries:
                            await asyncio.sleep(2 ** attempt)  # Exponential backoff
                            continue
                        else:
                            raise Exception(f"Rate limited after {max_retries} retries")
                    else:
                        text = await response.text()
                        raise Exception(f"API error {response.status}: {text[:200]}")
                        
            except asyncio.TimeoutError:
                if attempt < max_retries:
                    timeout = min(timeout * 1.5, 60)  # Increase timeout on retry
                    continue
                else:
                    raise Exception(f"Request timed out after {max_retries} retries")
            except Exception as e:
                if attempt < max_retries and "timeout" in str(e).lower():
                    await asyncio.sleep(1)
                    continue
                else:
                    raise
    
    async def execute(self, query: str, timeout: int = None, prev_steps: Union[List[str], str] = None) -> str:
        """
        Execute search with comprehensive error handling and caching.
        """
        # Validate and clean query
        query = query.strip().replace('"', '')
        if not query:
            return "Empty search query provided."
        
        if len(query) > 500:
            return "Search query too long (maximum 500 characters)."
        
        try:
            # Check memory cache first
            cached_result = await self._memory_cache.get(query)
            if cached_result is not None:
                if not self.process_snippets:
                    return cached_result
                else:
                    data = json.loads(cached_result) if isinstance(cached_result, str) else cached_result
                    return await self._process_cached_data(query, data, prev_steps)
            
            # Make API request
            data = await self._make_search_request(query, timeout)
            
            # Process results
            result = await self._extract_and_format_results(query, data, prev_steps)
            
            # Cache results
            await self._cache_results(query, data if self.process_snippets else result)
            
            return result
            
        except Exception as e:
            error_msg = f"Search failed for '{query}': {str(e)}"
            print(error_msg)
            return error_msg
    
    async def _process_cached_data(self, query: str, data: Dict, prev_steps: Union[List[str], str] = None) -> str:
        """Process cached data for snippet processing mode."""
        return await self._extract_and_format_results(query, data, prev_steps)
    
    async def _cache_results(self, query: str, data: Union[str, Dict]) -> None:
        """Cache results in both memory and persistent storage."""
        try:
            # Memory cache
            await self._memory_cache.set(query, data)
            
            # Persistent cache (run in executor to avoid blocking)
            cache_item = data if isinstance(data, str) else json.dumps(data, ensure_ascii=False)
            await self._append_to_persistent_cache(query, cache_item)
            
            self._search_count += 1
            
        except Exception as e:
            print(f"Caching failed: {e}")
            # Don't raise - cache failure shouldn't break search
    
    async def _extract_and_format_results(self, query: str, data: Dict, prev_steps: Union[List[str], str] = None) -> str:
        """Extract and format search results with async processing."""
        if 'organic' not in data or not data['organic']:
            return "No search results found."
        
        if not self.process_snippets:
            return await self._format_basic_results(data)
        else:
            return await self._process_snippets_async(query, data, prev_steps)
    
    async def _format_basic_results(self, data: Dict) -> str:
        """Format basic search results without snippet processing."""
        results = []
        seen_snippets = set()
        
        for idx, result in enumerate(data['organic'][:self._max_results], 1):
            title = result.get('title', 'No title').strip()
            link = result.get('link', '').strip()
            snippet = result.get('snippet', result.get('description', '')).strip()
            
            # Skip duplicates and empty snippets
            if snippet and snippet not in seen_snippets:
                # Truncate if needed
                if len(snippet) > self._result_length:
                    snippet = snippet[:self._result_length] + "..."
                
                formatted = f"**Page {idx}**\n**Title:** {title}\n**Link:** {link}\n**Snippet:** {snippet}\n"
                results.append(formatted)
                seen_snippets.add(snippet)

        return "\n".join(results) if results else "No search results found."
    
    async def _process_snippets_async(self, query: str, data: Dict, prev_steps: Union[List[str], str] = None) -> str:
        """Process snippets with full content extraction asynchronously."""
        max_doc_len = self._max_doc_len if self.summ_model_url else self._result_length
        do_summarization = self.summ_model_url is not None and self.summ_model_path is not None
        
        # Extract info in thread pool (CPU-bound)
        loop = asyncio.get_event_loop()
        extracted_info = await loop.run_in_executor(
            None, extract_relevant_info_serper, data
        )
        
        # Process each URL concurrently
        processing_tasks = []
        for info in extracted_info:
            task = self._process_single_url(info, max_doc_len)
            processing_tasks.append(task)
        
        # Wait for all URL processing to complete
        processed_info = await asyncio.gather(*processing_tasks, return_exceptions=True)
        
        # Filter out exceptions and format results
        valid_info = []
        for i, result in enumerate(processed_info):
            if isinstance(result, Exception):
                print(f"URL processing failed: {result}")
                # Use original info without context
                valid_info.append(extracted_info[i])
            else:
                valid_info.append(result)
        
        # Format document
        formatted_document = ""
        for i, doc_info in enumerate(valid_info):
            formatted_document += f"**Web Page {i + 1}:**\n"
            formatted_document += json.dumps(doc_info, ensure_ascii=False, indent=2) + "\n"

        if do_summarization and formatted_document:
            # Run summarization in thread pool
            summary = await loop.run_in_executor(
                None, self._run_summarization, query, formatted_document, prev_steps
            )
            return summary
        else:
            return formatted_document if formatted_document else "No relevant information found."
    
    async def _process_single_url(self, info: Dict, max_doc_len: int) -> Dict:
        """Process a single URL to extract context."""
        try:
            # Run URL extraction in thread pool (may involve network I/O)
            loop = asyncio.get_event_loop()
            full_text = await loop.run_in_executor(
                None, lambda: extract_text_from_url(info['url'], use_jina=False)
            )
            
            if full_text and not full_text.startswith("Error"):
                success, context = extract_snippet_with_context(
                    full_text, info['snippet'], context_chars=max_doc_len
                )
                if success:
                    info['context'] = context
                else:
                    info['context'] = f"Could not extract context. First {max_doc_len} chars: {full_text[:max_doc_len]}"
            else:
                info['context'] = f"Failed to fetch content: {full_text or 'Unknown error'}"
                
        except Exception as e:
            info['context'] = f"Error processing URL: {str(e)}"
        
        return info
    
    def _run_summarization(self, query: str, formatted_document: str, prev_steps: Union[List[str], str] = None) -> str:
        """Run summarization in sync context (for thread pool execution)."""
        try:
            prev_reasoning_chain = get_prev_reasoning_chain(
                prev_steps, 
                begin_search_tag="<search>", 
                begin_search_result_tag="<result>"
            )
            return generate_webpage_to_reasonchain(
                prev_reasoning_chain,
                query,
                formatted_document,
                summ_model_url=self.summ_model_url,
                summ_model_path=self.summ_model_path
            )
        except Exception as e:
            print(f"Summarization failed: {e}")
            return formatted_document
    
    async def close(self):
        """Properly close all resources."""
        if self._session and not self._session.closed:
            await self._session.close()
            self._session = None


@register_tool
class GoogleSearchTool(BaseTool):
    """
    Production-ready async Google search tool.
    """
    
    tool_type = "google_search"
    
    def __init__(
        self,
        num_workers=1,
        api_key: str = None,
        max_results: int = 10,
        result_length: int = 1000,
        location: str = "us",
        language: str = "en",
        cache_file: Optional[str] = None,
        default_timeout: int = None,
        process_snippets: bool = False,
        summ_model_url: str = None,
        summ_model_path: str = None,
        cache_size: int = 10000,
        cache_ttl: int = 3600
    ):
        """Initialize the search tool with production settings."""
        super().__init__(num_workers)
        
        # Validate API key
        if api_key is None:
            api_key = os.getenv('SERPER_API_KEY')
            if api_key is None:
                raise ValueError(
                    "API key required: set SERPER_API_KEY environment variable or pass api_key parameter"
                )
        
        # Initialize search engine
        self.search_engine = GoogleSearchEngine(
            api_key=api_key,
            max_results=max_results,
            result_length=result_length,
            location=location,
            language=language,
            cache_file=cache_file,
            process_snippets=process_snippets,
            summ_model_url=summ_model_url,
            summ_model_path=summ_model_path,
            cache_size=cache_size,
            cache_ttl=cache_ttl
        )
        
        self.default_timeout = default_timeout
        self._initialized = False
        
        # Initialize cache asynchronously when first used
        self._init_lock = asyncio.Lock()
        
        self.semaphore = asyncio.Semaphore(16)  # Limit concurrent searches
    
    async def _ensure_initialized(self):
        """Ensure search engine is initialized (lazy initialization)."""
        if not self._initialized:
            async with self._init_lock:
                if not self._initialized:
                    await self.search_engine._load_persistent_cache()
                    self._initialized = True
    
    def get_usage_inst(self):
        """Get usage instructions."""
        return "Search the web using Google. Use <search>your query</search> or ```search\nyour query\n``` format."
    
    def parse_action(self, action: str) -> Tuple[str, bool]:
        """Parse action to extract search query with improved patterns."""
        patterns = [
            r"<search>(.*?)</search>",
            r"```\s*search\s*\n(.*?)\n```",
            r"search:\s*(.*?)(?:\n|$)",
            r"google:\s*(.*?)(?:\n|$)",  # Additional pattern
        ]
        
        for pattern in patterns:
            matches = re.findall(pattern, action, re.DOTALL | re.IGNORECASE)
            if matches:
                query = matches[0].strip()
                if query and len(query) <= 500:  # Validate length
                    return query, True
        
        return "", False

    async def aget_observations(
        self, 
        trajectory_ids: List[str], 
        actions: List[str], 
        extra_fields: List[Dict[str, Any]]
    ) -> Tuple[List[Union[str, dict]], List[bool], List[bool]]:
        """
        Process multiple search actions concurrently with proper error handling.
        """
        await self._ensure_initialized()
        
        async def process_single_action(trajectory_id, action, extra_field):
            async with self.semaphore:
                try:
                    return await self._conduct_action_async(trajectory_id, action, extra_field)
                except Exception as e:
                    print(f"Action processing failed: {e}")
                    return f"Search error: {str(e)}", False, False
        
        # Create tasks for all actions
        tasks = [
            process_single_action(trajectory_id, action, extra_field)
            for trajectory_id, action, extra_field in zip(trajectory_ids, actions, extra_fields)
        ]
        
        # Wait for all tasks with progress tracking if many actions
        if len(tasks) > 5:
            from tqdm.asyncio import tqdm
            results = await tqdm.gather(*tasks, desc="Processing searches")
        else:
            results = await asyncio.gather(*tasks, return_exceptions=True)
<<<<<<< HEAD
        
        
=======
                
>>>>>>> 6ce81ab3
        # Unpack results and handle exceptions
        observations, dones, valids = [], [], []
        for i, result in enumerate(results):
            if isinstance(result, Exception):
                obs = f"Search error: {str(result)}"
                done, valid = False, False
            else:
                obs, done, valid = result
            
            observations.append(obs)
            dones.append(done)
            valids.append(valid)
        
        # Cleanup environments
        self.maybe_cleanup_env(trajectory_ids, actions, extra_fields)
        
        return observations, dones, valids
    
    async def _conduct_action_async(self, trajectory_id: str, action: str, extra_field: Dict[str, Any]) -> Tuple[str, bool, bool]:
        """
        Conduct single search action asynchronously.
        """
        parsed_query, is_valid = self.parse_action(action)
        
        # Load environment (run in executor if needed for file I/O)
        env = self.load_env(trajectory_id)
        
        if not is_valid:
            observation = "Invalid search query. Use <search>your query</search> format."
            done, valid = False, False
        else:
            # Get timeout from extra field
            timeout = self.default_timeout
            
            # Extract previous actions for snippet processing
            prev_actions = None
            if self.search_engine.process_snippets and env.get('previous_obs'):
                prev_actions = [x.get('action') for x in env['previous_obs']]
            
            try:
                # Execute search
                search_results = await self.search_engine.execute(parsed_query, timeout, prev_actions)
                observation = f"Search results for '{parsed_query}':\n\n{search_results}"
                done, valid = False, True
                
            except Exception as e:
                observation = f"Search execution failed: {str(e)}"
                done, valid = False, False
        
        # Wrap in result tags
        observation = f"<result>{observation}</result>"
        
        self._update_and_save_env(trajectory_id, env, parsed_query, is_valid, extra_field, observation)
        
        return observation, done, valid
    
    def _update_and_save_env(self, trajectory_id: str, env: Dict, parsed_query: str, is_valid: bool, extra_field: Dict, observation: str):
        """Update and save environment synchronously (for thread pool)."""
        self.update_env(trajectory_id, env, parsed_query, is_valid, extra_field, observation)
        self.save_env(trajectory_id, env)
    
    def conduct_action(self, trajectory_id: str, action: str, extra_field: Dict[str, Any]) -> Tuple[str, bool, bool]:
        """Synchronous wrapper with proper event loop handling."""
        try:
            # Try to use existing event loop
            loop = asyncio.get_event_loop()
            if loop.is_running():
                # If loop is running, create a task
                task = loop.create_task(self._conduct_action_async(trajectory_id, action, extra_field))
                # This is tricky - we need to wait without blocking
                # In practice, this should rarely be called in async context
                return asyncio.run_coroutine_threadsafe(
                    self._conduct_action_async(trajectory_id, action, extra_field), 
                    loop
                ).result(timeout=300)
            else:
                return asyncio.run(self._conduct_action_async(trajectory_id, action, extra_field))
        except Exception as e:
            return f"Search failed: {str(e)}", False, False
    
    async def cleanup(self):
        """Cleanup resources properly."""
        if hasattr(self, 'search_engine'):
            await self.search_engine.close()
    
    def __del__(self):
        """Improved destructor with better cleanup."""
        try:
            if hasattr(self, 'search_engine'):
                # Don't try async operations in __del__
                # Let the server handle cleanup via explicit cleanup() calls
                pass
        except:
            pass  # Best effort cleanup


# === USAGE HELPERS ===
async def test_search_performance():
    """Test search tool performance under load."""
    tool = GoogleSearchTool()
    
    # Test single search
    start = time.time()
    result = await tool._conduct_action_async("test_1", "<search>python async</search>", {})
    single_time = time.time() - start
    
    # Test concurrent searches
    start = time.time()
    tasks = [
        tool._conduct_action_async(f"test_{i}", f"<search>python {i}</search>", {})
        for i in range(10)
    ]
    results = await asyncio.gather(*tasks)
    concurrent_time = time.time() - start
    
    print(f"Single search: {single_time:.2f}s")
    print(f"10 concurrent searches: {concurrent_time:.2f}s ({concurrent_time/10:.2f}s avg)")
    
    await tool.cleanup()


if __name__ == "__main__":
    asyncio.run(test_search_performance())<|MERGE_RESOLUTION|>--- conflicted
+++ resolved
@@ -565,12 +565,7 @@
             results = await tqdm.gather(*tasks, desc="Processing searches")
         else:
             results = await asyncio.gather(*tasks, return_exceptions=True)
-<<<<<<< HEAD
-        
-        
-=======
-                
->>>>>>> 6ce81ab3
+        
         # Unpack results and handle exceptions
         observations, dones, valids = [], [], []
         for i, result in enumerate(results):
