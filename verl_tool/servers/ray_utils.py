--- conflicted
+++ resolved
@@ -5,6 +5,7 @@
 import asyncio
 import logging
 import time
+import os
 import os
 from typing import Dict, List, Optional, Tuple, Any, Union
 from collections import defaultdict
@@ -81,12 +82,7 @@
             try:
                 tool_cls = get_tool_cls(tool_type)
 
-<<<<<<< HEAD
                 tool_instance = ray.remote(max_concurrency=self.config.workers_per_tool)(tool_cls).remote()
-=======
-                tool_instance = ray.remote(max_concurrency=self.config.workers_per_tool, num_cpus=0.1)(tool_cls).remote()
->>>>>>> 3646dd1d
-
                 self.tools[tool_type] = tool_instance
                 initialized_tools.append(tool_type)
                 logger.info(f"✓ Initialized Ray tool: {tool_type}")
