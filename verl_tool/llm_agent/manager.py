import torch
import os
import re
import uuid
import json
import numpy as np
import requests
from collections import defaultdict
from typing import List, Dict, Any, Tuple
from dataclasses import dataclass
from verl import DataProto
from verl.utils.tracking import Tracking
from verl.utils import hf_tokenizer
from verl.utils.model import get_generation_config
from tqdm import tqdm
from typing import List
from .config import AgentActorConfig
from .tensor_helper import TensorHelper, TensorConfig

class AgentActorManager:
    def __init__(
        self,
        model_path,
        actor_rollout_wg,
        config: AgentActorConfig,
        is_validation: bool = False,
    ):
        self.model_path = model_path
        self.tokenizer = hf_tokenizer(self.model_path)
        self.generation_config = get_generation_config(self.model_path)
        self.actor_rollout_wg = actor_rollout_wg
        self.config = config
        # self.logger = logger
        self.is_validation = is_validation
        self.eos_token_id = self.generation_config.eos_token_id \
            if self.generation_config is not None else self.tokenizer.eos_token_id
        self.tensor_fn = TensorHelper(TensorConfig(
            pad_token_id=self.tokenizer.pad_token_id,
            max_prompt_length=config.max_prompt_length,
            max_obs_length=config.max_obs_length,
            max_start_length=config.max_start_length,
            max_response_length=config.max_response_length,
        ))
        if os.path.exists(self.config.action_stop_tokens):
            with open(self.config.action_stop_tokens, 'r') as f:
                self.action_stop_tokens = f.read().strip('\n').split(',')
            print(f"Using action stop tokens: {self.action_stop_tokens}")
        else:
            raise FileNotFoundError(f"Action stop tokens file '{self.config.action_stop_tokens}' not found.")

    def _batch_tokenize(self, responses: List[str]) -> torch.Tensor:
        """Tokenize a batch of responses."""
        return self.tokenizer(
            responses, 
            add_special_tokens=False, 
            return_tensors='pt', 
            padding="longest"
        )['input_ids']

    def _preprocess_inputs(self, inputs: DataProto):
        """
        this version verl do not repeat the input by n times, so we manually repeat the input by n times
        
        """
        # we manually repeat the input by n times if needed since every trajectory is independent
        do_sample = inputs.meta_info.get("do_sample", True)
        if not do_sample:
            n = 1
        else:
            n = self.config.n 
            inputs = inputs.repeat(n)
        inputs.non_tensor_batch['traj_ids'] = np.array([str(uuid.uuid4()) for _ in range(len(inputs.batch))], dtype=object) # [bs*n]
        return inputs
        
    def _postprocess_responses(self, responses: torch.Tensor, action_step: int) -> torch.Tensor:
        """Process responses to stop at python operation or answer operation."""
        responses_str = self.tokenizer.batch_decode(
            responses, 
            skip_special_tokens=True
        )
        do_actions = []
        for i, resp in enumerate(responses_str):
            resp = resp.strip(' \n')
            if self.config.no_action_as_stop and action_step >= self.config.min_action_num:
                has_action = False
                for j in range(len(self.action_stop_tokens)):
                    if resp.endswith(self.action_stop_tokens[j]):
                        has_action = True
                        responses_str[i] = resp.split(self.action_stop_tokens[j])[0] + self.action_stop_tokens[j]
                        break
            else:
                has_action = True
            do_actions.append(has_action)
        responses = self._batch_tokenize(responses_str).to(torch.int64)
        return responses, responses_str, do_actions

    def _process_next_obs(self, next_obs: List[str]) -> torch.Tensor:
        """Process next observations from environment."""
        
        next_obs_ids = self.tokenizer(
            next_obs, 
            padding='longest',
            return_tensors='pt',
            add_special_tokens=False,  # Prevents adding special tokens
        )['input_ids'].to(torch.int64)

        if next_obs_ids.shape[1] > self.config.max_obs_length:
            print(f"[WARNING] OBSERVATION TOO LONG, CONSIDER CHANGING YOUR CONFIG, {next_obs_ids.shape[1]} & {self.config.max_obs_length}")            
            if self.config.truncate_obs_side == 'left':
                next_obs_ids = next_obs_ids[:, -self.config.max_obs_length:]
            elif self.config.truncate_obs_side == 'right':
                next_obs_ids = next_obs_ids[:, :self.config.max_obs_length]
            else:
                raise ValueError(f"Invalid truncate_obs_side: {self.config.truncate_obs_side}")

        return next_obs_ids

    def _update_rolling_state(self, rollings, cur_responses: torch.Tensor, 
                            next_obs_ids: torch.Tensor) -> Dict:
        """Update rolling state with new responses and observations."""
        # Concatenate and handle padding        
        new_input_ids = self.tensor_fn.concatenate_with_padding([
            rollings.batch['input_ids'],
            cur_responses,
            next_obs_ids
        ])
        
        # Create attention mask and position ids
        new_attention_mask = self.tensor_fn.create_attention_mask(new_input_ids)
        new_position_ids = self.tensor_fn.create_position_ids(new_attention_mask)

        # Cut to appropriate length
        effective_len = new_attention_mask.sum(dim=1).max()
        max_len = min(self.config.max_prompt_length, effective_len)
        
        new_rollings = DataProto.from_dict({
            'input_ids': new_input_ids[:, -max_len:],
            'position_ids': new_position_ids[:, -max_len:],
            'attention_mask': new_attention_mask[:, -max_len:]
        })
        
        new_rollings.meta_info.update(rollings.meta_info)
        
        return new_rollings
    
    def _info_masked_concatenate_with_padding(self, 
                prompt: torch.Tensor, 
                prompt_with_mask: torch.Tensor, 
                response: torch.Tensor, 
                info: torch.Tensor = None,
                pad_to_left: bool = True
            ) -> torch.Tensor:
        """Concatenate tensors and handle padding. Additionally, create a mask (info_mask) to cover the information block if it exists."""
        
        # move `response` and `info` tensor to the same device as `prompt`
        response = response.to(prompt.device)
        if info is not None:
            info = info.to(prompt.device)
        
        # set padding ids
        pad_id = self.tokenizer.pad_token_id
        tensors = [prompt, response]
        tensors_with_mask = [prompt_with_mask, response]
        
        # info: observations, need to be masked
        if info is not None:
            # for non-masked tensors, just append the observation
            tensors.append(info)
            
            # assemble the mask for the observation part
            info_mask = torch.full(info.size(), pad_id, dtype=info.dtype, device=info.device) # information mask
            # extend the mask for the observation part, to update masked tensors
            tensors_with_mask.append(info_mask)    
        
        concatenated = torch.cat(tensors, dim=1)
        concatenated_with_info = torch.cat(tensors_with_mask, dim=1)
        
        mask = concatenated != pad_id if pad_to_left else concatenated == pad_id
        sorted_indices = mask.to(torch.int64).argsort(dim=1, stable=True)
        padded_tensor = concatenated.gather(1, sorted_indices)
        padded_tensor_with_info = concatenated_with_info.gather(1, sorted_indices)

        return padded_tensor, padded_tensor_with_info

    def _update_right_side(self, right_side: Dict, 
                cur_responses: torch.Tensor,
                next_obs_ids: torch.Tensor = None) -> Dict:
        """Update right side state."""
        
        # observation exists, perform concatenation and masked concatenation
        if next_obs_ids != None:
            responses, responses_with_info_mask = self._info_masked_concatenate_with_padding(
                    right_side['responses'],
                    right_side['responses_with_info_mask'],
                    cur_responses,
                    next_obs_ids, 
                    pad_to_left=False
                )
        else:
            # no observation, only concatenate the response with generated response
            responses, responses_with_info_mask = self._info_masked_concatenate_with_padding(
                    right_side['responses'],
                    right_side['responses_with_info_mask'],
                    cur_responses,
                    pad_to_left=False
                )
            
        effective_len = self.tensor_fn.create_attention_mask(responses).sum(dim=1).max()
        max_len = min(self.config.max_response_length, effective_len)
        
        # return the updated responses along with its masked version
        return {'responses': responses[:, :max_len], 'responses_with_info_mask': responses_with_info_mask[:, :max_len]}
        

    def run_llm_loop(self, gen_batch: DataProto) -> Tuple[Dict, Dict]:
        """Run main LLM generation loop."""
        ori_meta_info = gen_batch.meta_info
        gen_batch = self._preprocess_inputs(gen_batch)
        
        initial_input_ids = gen_batch.batch['input_ids'][:, -self.config.max_start_length:].clone()
        
        original_left_side = {'input_ids': initial_input_ids[:, -self.config.max_start_length:]}
        # original_right_side = {'responses': initial_input_ids[:, []]}
        original_right_side = {'responses': initial_input_ids[:, []], 'responses_with_info_mask': initial_input_ids[:, []]}
        
        turns_stats = torch.zeros(gen_batch.batch['input_ids'].shape[0], dtype=torch.int)
        valid_action_stats = torch.zeros(gen_batch.batch['input_ids'].shape[0], dtype=torch.int)
        active_mask = torch.ones(gen_batch.batch['input_ids'].shape[0], dtype=torch.bool) # [bs*n]
        active_num_list = [active_mask.sum().item()]
        rollings = gen_batch
        traj_ids = gen_batch.non_tensor_batch['traj_ids']
        
        agent_sampling_params = {
            "n": 1, # already repeated by n times in _preprocess_inputs
            "stop": self.action_stop_tokens, # stop when generated an end of action
            "include_stop_str_in_output": True,
            "detokenize": True
        }
        # Main generation loop
        for step in range(self.config.max_turns):
            if not active_mask.sum():
                print("All trajectories are done.")
                break
            print(f"Action step {step+1}/{self.config.max_turns}")
            rollings.batch = self.tensor_fn.cut_to_effective_len(
                rollings.batch,
                keys=['input_ids', 'attention_mask', 'position_ids']
            ) # TODO: delete 
            
            rollings_active = DataProto.from_dict({
                k: v[active_mask] for k, v in rollings.batch.items()
            }, meta_info=ori_meta_info)
            with self.actor_rollout_wg.rollout.update_sampling_params(**agent_sampling_params):
                gen_output = self.actor_rollout_wg.rollout.generate_sequences(rollings_active) # [active_size, response_length]
            
            meta_info = gen_output.meta_info            
            responses_ids, responses_str, do_actions = self._postprocess_responses(gen_output.batch['responses'], step) # [active_size, ...]
            responses_ids, _ = self.tensor_fn._example_level_pad(responses_ids, responses_str, active_mask) # [bs*n, response_length]
            print(f"Number of active trajectories: {active_mask.sum().item()}")
            print(f"Length of responses: {responses_ids.shape[1]}")

            # Execute in environment and process observations
            active_uids = [traj_ids[i] for i in range(len(traj_ids)) if active_mask[i]]
            next_obs, dones, valid_action = self.interact_with_tool_server(active_uids, responses_str, do_actions, active_mask) # [active_size,]
            
            curr_active_mask = torch.tensor([not done for done in dones], dtype=torch.bool)
            active_mask = active_mask * curr_active_mask
            active_num_list.append(active_mask.sum().item())
            turns_stats[curr_active_mask] += 1
            valid_action_stats += torch.tensor(valid_action, dtype=torch.int)

            next_obs_ids = self._process_next_obs(next_obs) # [active_size, obs_length]
            
            # Update states
            rollings = self._update_rolling_state(
                rollings,
                responses_ids,
                next_obs_ids
            )
            original_right_side = self._update_right_side(
                original_right_side,
                responses_ids,
                next_obs_ids
            )
        
        agent_sampling_params = {
            "n": 1, # already repeated by n times in _preprocess_inputs
        } # reomve stop related params in the last call
        # final LLM rollout
        if active_mask.sum():
            rollings.batch = self.tensor_fn.cut_to_effective_len(
                rollings.batch,
                keys=['input_ids', 'attention_mask', 'position_ids']
            )

            rollings_active = DataProto.from_dict({
                k: v[active_mask] for k, v in rollings.batch.items()
            }, meta_info=ori_meta_info)
            with self.actor_rollout_wg.rollout.update_sampling_params(**agent_sampling_params):
                gen_output = self.actor_rollout_wg.rollout.generate_sequences(rollings_active)

            meta_info = gen_output.meta_info            
            responses_ids, responses_str, do_actions = self._postprocess_responses(gen_output.batch['responses'], step)
            responses_ids, _ = self.tensor_fn._example_level_pad(responses_ids, responses_str, active_mask)
            
            dones = []
            j=0
            for i, active in enumerate(active_mask):
                if not active:
                    dones.append(1)
                else:
                    if do_actions[j]:
                        dones.append(0)
                    else:
                        dones.append(1)
                    j += 1
            assert j == len(do_actions), f"j: {j}, len(do_actions): {len(do_actions)}"

            curr_active_mask = torch.tensor([not done for done in dones], dtype=torch.bool)
            active_mask = active_mask * curr_active_mask
            active_num_list.append(active_mask.sum().item())

            original_right_side = self._update_right_side(
                original_right_side,
                responses_ids,
            )
            
        # meta_info['turns_stats'] = turns_stats.tolist()
        # meta_info['active_mask'] = active_mask.tolist()
        # meta_info['valid_action_stats'] = valid_action_stats.tolist()
        non_tensors = {
            'traj_ids': traj_ids.tolist(),
            'turns_stats': turns_stats.tolist(),
            'valid_action_stats': valid_action_stats.tolist(),
            'active_mask': active_mask.tolist(),
        }
        
        print("ACTIVE_TRAJ_NUM:", active_num_list)
        
        results = self._compose_final_output(original_left_side, original_right_side, non_tensors, meta_info)
        return results

    def _compose_final_output(self, left_side: Dict,
                            right_side: Dict,
                            non_tensors: Dict,
                            meta_info: Dict) -> Tuple[Dict, Dict]:
        """Compose final generation output."""
        final_output = right_side.copy()
        final_output['prompts'] = left_side['input_ids'] # [bs*n, prompt_length]
        
        # padding responses length to max_response_length
        if final_output['responses'].shape[1] < self.config.max_response_length:
            final_output['responses'] = self.tensor_fn.pad_tensor(
                final_output['responses'],
                max_length=self.config.max_response_length,
                padding_side='right'
            ) # [bs*n, max_response_length]
        
        # padding response_with_info_mask length to max_response_length 
        if final_output['responses_with_info_mask'].shape[1] < self.config.max_response_length:
            final_output['responses_with_info_mask'] = self.tensor_fn.pad_tensor(
                final_output['responses_with_info_mask'],
                max_length=self.config.max_response_length,
                padding_side='right'
            ) # [bs*n, max_response_length]
        
        # Combine input IDs
        final_output['input_ids'] = torch.cat([
            left_side['input_ids'],
            final_output['responses']
        ], dim=1) # [bs*n, prompt_length + max_response_length]
        
        # Create attention mask 
        final_output['attention_mask'] = torch.cat([
            self.tensor_fn.create_attention_mask(left_side['input_ids']),
            self.tensor_fn.create_attention_mask(final_output['responses'])
        ], dim=1) # [bs*n, prompt_length + max_response_length]
        
        # Create observation mask 
        final_output['info_mask'] = torch.cat([
            self.tensor_fn.create_attention_mask(left_side['input_ids']),
            self.tensor_fn.create_attention_mask(final_output['responses_with_info_mask'])
        ], dim=1) # [bs*n, prompt_length + max_response_length]
        
        # Create position ids
        final_output['position_ids'] = self.tensor_fn.create_position_ids(
            final_output['attention_mask']
        ) # [bs*n, prompt_length + max_response_length]
        
        final_output = DataProto.from_dict(final_output, non_tensors=non_tensors)
        final_output.meta_info.update(meta_info)
        
        return final_output
    
<<<<<<< HEAD
    def dummy_tool(self, trajectory_id, action, finish):
        """
        Dummy tool for testing purposes.
        """
        if finish:
            observation = ""
            done = True
            is_valid = False
        parsed_action, is_valid = parse_action(action)
        if not is_valid:
            observation = "No valid action found."
            done = False
            is_valid = False
            return observation, done, is_valid
        
        result = execute_python_in_firejail(parsed_action)
        done = False
        is_valid = True
        return result, done, is_valid

    def interact_with_tool_server(self, active_uids:List[str], responses: List[str], do_actions:List[bool], active_mask=None) -> List[str]:
        """
        Call tool server for queries.
        Args:
            batch: batch of data
            resposnes: responses from the model
            pad_token: pad token
            active_mask: active mask
        Returns:
            observations: observations from the tool server. None if the the query do not need to do any action.
            dones: dones
            valid_actions: valid actions
        """
        finishs = [not do_action for do_action in do_actions]
        print(f" - Number of non-finished actions: {len([x for x in do_actions if not x])} / {len(do_actions)}")
        
        from concurrent.futures import ThreadPoolExecutor
        with ThreadPoolExecutor(max_workers=32) as executor: # TODO: check
            results = list(tqdm(executor.map(self.dummy_tool, active_uids, responses, finishs), total=len(active_uids)))
        active_observations = [result[0] for result in results]
        active_dones = [result[1] for result in results]
        active_valid_actions = [result[2] for result in results]
        
        print("Received observations from tool server. Samples:", len(active_observations))
        print(f" - Number of valid actions (exclusing finish action): {len([x for x in active_valid_actions if x])} / {len(active_valid_actions)}")
        print(f" - Number of dones: {len([x for x in active_dones if x])} / {len(active_dones)}")
        print("Example observations:")
        non_empty_observations = [obs for obs in active_observations if obs]
        if len(non_empty_observations) > 0:
            print(f"{non_empty_observations[0]}")
        else:
            print("No non-empty observations.")
        
        next_obs, dones, valid_action = [], [], []
        for i, active in enumerate(active_mask):
            if active:
                next_obs.append(active_observations.pop(0))
                dones.append(active_dones.pop(0))
                valid_action.append(active_valid_actions.pop(0))
            else:
                next_obs.append('')
                dones.append(1)
                valid_action.append(0)
        
        assert len(active_observations) == 0
        return next_obs, dones, valid_action
    
    # def send_batch_requests(self, batch_data: Dict[str, Any]) -> Dict[str, Any]:
=======
    # def dummy_tool(self, trajectory_id, action, finish):
>>>>>>> a4e5d0e4
    #     """
    #     Dummy tool for testing purposes.
    #     """
    #     if finish:
    #         observation = ""
    #         done = True
    #         is_valid = False
    #     parsed_action, is_valid = parse_action(action)
    #     if not is_valid:
    #         observation = "No valid action found."
    #         done = False
    #         is_valid = False
    #         return observation, done, is_valid
        
    #     result = execute_python_in_firejail(parsed_action)
    #     done = False
    #     is_valid = True
    #     return result, done, is_valid

    # def interact_with_tool_server(self, active_uids:List[str], responses: List[str], do_actions:List[bool], active_mask=None) -> List[str]:
    #     """
    #     Call tool server for queries.
    #     Args:
    #         batch: batch of data
    #         resposnes: responses from the model
    #         pad_token: pad token
    #         active_mask: active mask
    #     Returns:
    #         observations: observations from the tool server. None if the the query do not need to do any action.
    #         dones: dones
    #         valid_actions: valid actions
    #     """
    #     finishs = [not do_action for do_action in do_actions]
    #     print(f" - Number of non-finished actions: {len([x for x in do_actions if not x])} / {len(do_actions)}")
        
    #     from concurrent.futures import ThreadPoolExecutor
    #     with ThreadPoolExecutor(max_workers=32) as executor:
    #         results = list(tqdm(executor.map(self.dummy_tool, active_uids, responses, finishs), total=len(active_uids)))
    #     active_observations = [result[0] for result in results]
    #     active_dones = [result[1] for result in results]
    #     active_valid_actions = [result[2] for result in results]
        
    #     print("Received observations from tool server. Samples:", len(active_observations))
    #     print(f" - Number of valid actions (exclusing finish action): {len([x for x in active_valid_actions if x])} / {len(active_valid_actions)}")
    #     print(f" - Number of dones: {len([x for x in active_dones if x])} / {len(active_dones)}")
    #     print("Example observations:")
    #     non_empty_observations = [obs for obs in active_observations if obs]
    #     if len(non_empty_observations) > 0:
    #         print(f"{non_empty_observations[0]}")
    #     else:
    #         print("No non-empty observations.")
        
    #     next_obs, dones, valid_action = [], [], []
    #     for i, active in enumerate(active_mask):
    #         if active:
    #             next_obs.append(active_observations.pop(0))
    #             dones.append(active_dones.pop(0))
    #             valid_action.append(active_valid_actions.pop(0))
    #         else:
    #             next_obs.append('')
    #             dones.append(1)
    #             valid_action.append(0)
        
    #     assert len(active_observations) == 0
    #     return next_obs, dones, valid_action
    
    def send_batch_requests(self, batch_data: Dict[str, Any]) -> Dict[str, Any]:
        """
        Send batch requests to the tool server.
        Args:
            batch_data: Batch data to send
        Returns:
            response: Response from the tool server
        """
        response = requests.post(self.config.tool_server_url, json=batch_data)
        if response.status_code != 200:
            print(f"Error: {response.status_code}, {response.text}")
            raise ValueError(f"Error: {response.status_code}, {response.text}")
        return response.json()
    
    def interact_with_tool_server(self, active_uids:List[str], responses: List[str], do_actions:List[bool], active_mask=None) -> List[str]:
        """
        Call tool server for queries.
        Args:
            batch: batch of data
            resposnes: responses from the model
            pad_token: pad token
            active_mask: active mask
        Returns:
            observations: observations from the tool server. None if the the query do not need to do any action.
            dones: dones
            valid_actions: valid actions
        """
        finishs = [not do_action for do_action in do_actions]
        batch_size = self.config.tool_batch_size
        active_observations = []
        active_dones = []
        active_valid_actions = []
        print(f" - Number of non-finished actions: {len([x for x in do_actions if not x])} / {len(do_actions)}")
        assert len(active_uids) == len(responses) == len(do_actions), f"Length mismatch: {len(active_uids)}, {len(responses)}, {len(do_actions)}"
        
        all_batch_data = [
            {
                "trajectory_ids": active_uids[i:i + batch_size],
                "actions": responses[i:i + batch_size],
                "finish": finishs[i:i + batch_size], # if do_action is False, then it is a finish action, finishing the trajectory,
            }
            for i in range(0, len(active_uids), batch_size)
        ]
        from concurrent.futures import ThreadPoolExecutor
        with ThreadPoolExecutor(max_workers=32) as executor:
            results = list(tqdm(executor.map(self.send_batch_requests, all_batch_data), total=len(all_batch_data)), desc="Sending batch requests to tool server")
        for result in results:
            active_observations.extend(result['observations'])
            active_dones.extend([int(x) for x in result['dones']])
            active_valid_actions.extend([int(x) for x in result['valids']])
        
        # with tqdm(total=len(active_uids), desc="Sending batch requests to tool server") as pbar:
        #     for i in range(0, len(active_uids), batch_size):
        #         batch_data = {
        #             "trajectory_ids": active_uids[i:i + batch_size],
        #             "actions": responses[i:i + batch_size],
        #             "finish": finishs[i:i + batch_size], # if do_action is False, then it is a finish action, finishing the trajectory,
        #         }
        #         response = requests.post(self.config.tool_server_url, json=batch_data)
        #         if response.status_code != 200:
        #             print(f"Error: {response.status_code}, {response.text}")
        #             raise ValueError(f"Error: {response.status_code}, {response.text}")
        #         response = response.json()
        #         active_observations.extend(response['observations'])
        #         active_dones.extend([int(x) for x in response['dones']])
        #         active_valid_actions.extend([int(x) for x in response['valids']])
        #         pbar.update(len(batch_data['trajectory_ids']))           
                 
        print("Received observations from tool server. Samples:", len(active_observations))
        print(f" - Number of valid actions (exclusing finish action): {len([x for x in active_valid_actions if x])} / {len(active_valid_actions)}")
        print(f" - Number of dones: {len([x for x in active_dones if x])} / {len(active_dones)}")
        print("Example observations:")
        non_empty_observations = [obs for obs in active_observations if obs]
        if len(non_empty_observations) > 0:
            print(f"{non_empty_observations[0]}")
        else:
            print("No non-empty observations.")
        
        next_obs, dones, valid_action = [], [], []
        for i, active in enumerate(active_mask):
            if active:
                next_obs.append(active_observations.pop(0))
                dones.append(active_dones.pop(0))
                valid_action.append(active_valid_actions.pop(0))
            else:
                next_obs.append('')
                dones.append(1)
                valid_action.append(0)
        
        assert len(active_observations) == 0
        return next_obs, dones, valid_action

import subprocess
from typing import Optional
# Timeout for code execution in seconds
TIMEOUT = 10

def check_forbidden_imports(code: str) -> bool:
    """
    Checks if the code contains imports of potentially dangerous packages.
    
    Args:
        code: Python code string to analyze
        
    Returns:
        Boolean indicating if the code contains forbidden imports
    """
    # List of potentially dangerous modules that could affect the host system
    forbidden_modules = [
        'subprocess', 'multiprocessing', 'threading',
        'socket', 'psutil', 'resource', 'ctypes'
    ]
    
    # Simple string-based check for import statements
    for module in forbidden_modules:
        if f"import {module}" in code or f"from {module}" in code:
            return True
    
    # Check for os.system, os.popen, and similar dangerous calls
    dangerous_patterns = [
        "os.system", "os.popen", "os.spawn", "os.fork", 
        "os.exec", "sys.exit", "os._exit", "os.kill"
    ]
    
    for pattern in dangerous_patterns:
        if pattern in code:
            return True
    
    return False
    
def execute_python_in_firejail(code: str, timeout: int=TIMEOUT, stdin: Optional[str] = None) -> str:
    """
    Execute Python code in a Firejail sandbox with a timeout.
    
    Args:
        code: Python code string to execute
        stdin: Optional input to provide to the executed code
        
    Returns:
        String containing execution output or error message
    """
    # Check for forbidden imports first
    if check_forbidden_imports(code):
        return "Execution blocked: Code contains potentially dangerous operations or imports."
    
    # Create a minimal environment instead of copying everything
    original_env = os.environ.copy()
    env = {}
    
    # Core system variables
    essential_vars = [
        "PATH", "HOME", "USER", "SHELL", 
        "LANG", "LC_ALL", "LC_CTYPE", "TERM",
        # Python-specific
        "PYTHONIOENCODING", "PYTHONUNBUFFERED", "PYTHONHASHSEED", "PYTHONDONTWRITEBYTECODE",
        # Runtime optimization
        "MKL_NUM_THREADS", "OMP_NUM_THREADS", "NUMEXPR_NUM_THREADS",
        # Temp directories
        "TMPDIR", "TEMP", "TMP",
        # Display if needed
        "DISPLAY", "XAUTHORITY"
    ]
    
    # Copy only essential variables if they exist
    for var in essential_vars:
        if var in original_env:
            env[var] = original_env[var]
    
    # Explicitly set optimization variables
    env["OPENBLAS_NUM_THREADS"] = "1"
    
    if "PYTHONPATH" in env:
        del env["PYTHONPATH"]
    
    # Build the firejail command with resource limits
    command = [
        "firejail",
        "--private",
        "--quiet",
        "--seccomp=socket",
        "--profile=pip",
        "--rlimit-nproc=32",
        "--rlimit-nofile=32",
        "--rlimit-fsize=2m",  # Limit file size
        "--rlimit-as=4096m",
    ]
    command.extend(["python3", "-c", code])
    
    try:
        result = subprocess.run(
            command,
            input=stdin if stdin else None,
            stdout=subprocess.PIPE,
            stderr=subprocess.PIPE,
            env=env,
            text=True,
            timeout=timeout
        )
        
        stdout = result.stdout
        stderr = result.stderr.strip()
        
        result = f"{stdout}\nError:\n{stderr}" if stderr else stdout
        if result:
            result = result.strip()
    except subprocess.TimeoutExpired:
        result = f"Execution timed out after {timeout} seconds.\n"
    return result

def parse_action(action: str) -> Tuple[str, bool]:
        """
        Parse the raw action string (which is the llm response) into an actual action and its contents.
        Ensures that the parsed code is valid and safe for execution.
        
        Args:
            action: Raw action string containing Python code
            
        Returns:
            Tuple containing the extracted code and a validity flag
        """
        # Try to find Python code in various formats
        all_valid_python_code = re.findall(r"<python>(.*?)</python>", action, re.DOTALL)
        
        if not all_valid_python_code:
            all_valid_python_code = re.findall(r"```python(.*?)```", action, re.DOTALL)
        
        if not all_valid_python_code:
            all_valid_python_code = re.findall(r"```(.*?)```", action, re.DOTALL)
        
        if len(all_valid_python_code) == 0:
            return "", False
        
        # Use the first code block found (we could extend this to support multiple blocks)
        parsed_code = all_valid_python_code[0].strip()
        
        return parsed_code, True<|MERGE_RESOLUTION|>--- conflicted
+++ resolved
@@ -392,78 +392,7 @@
         
         return final_output
     
-<<<<<<< HEAD
-    def dummy_tool(self, trajectory_id, action, finish):
-        """
-        Dummy tool for testing purposes.
-        """
-        if finish:
-            observation = ""
-            done = True
-            is_valid = False
-        parsed_action, is_valid = parse_action(action)
-        if not is_valid:
-            observation = "No valid action found."
-            done = False
-            is_valid = False
-            return observation, done, is_valid
-        
-        result = execute_python_in_firejail(parsed_action)
-        done = False
-        is_valid = True
-        return result, done, is_valid
-
-    def interact_with_tool_server(self, active_uids:List[str], responses: List[str], do_actions:List[bool], active_mask=None) -> List[str]:
-        """
-        Call tool server for queries.
-        Args:
-            batch: batch of data
-            resposnes: responses from the model
-            pad_token: pad token
-            active_mask: active mask
-        Returns:
-            observations: observations from the tool server. None if the the query do not need to do any action.
-            dones: dones
-            valid_actions: valid actions
-        """
-        finishs = [not do_action for do_action in do_actions]
-        print(f" - Number of non-finished actions: {len([x for x in do_actions if not x])} / {len(do_actions)}")
-        
-        from concurrent.futures import ThreadPoolExecutor
-        with ThreadPoolExecutor(max_workers=32) as executor: # TODO: check
-            results = list(tqdm(executor.map(self.dummy_tool, active_uids, responses, finishs), total=len(active_uids)))
-        active_observations = [result[0] for result in results]
-        active_dones = [result[1] for result in results]
-        active_valid_actions = [result[2] for result in results]
-        
-        print("Received observations from tool server. Samples:", len(active_observations))
-        print(f" - Number of valid actions (exclusing finish action): {len([x for x in active_valid_actions if x])} / {len(active_valid_actions)}")
-        print(f" - Number of dones: {len([x for x in active_dones if x])} / {len(active_dones)}")
-        print("Example observations:")
-        non_empty_observations = [obs for obs in active_observations if obs]
-        if len(non_empty_observations) > 0:
-            print(f"{non_empty_observations[0]}")
-        else:
-            print("No non-empty observations.")
-        
-        next_obs, dones, valid_action = [], [], []
-        for i, active in enumerate(active_mask):
-            if active:
-                next_obs.append(active_observations.pop(0))
-                dones.append(active_dones.pop(0))
-                valid_action.append(active_valid_actions.pop(0))
-            else:
-                next_obs.append('')
-                dones.append(1)
-                valid_action.append(0)
-        
-        assert len(active_observations) == 0
-        return next_obs, dones, valid_action
-    
-    # def send_batch_requests(self, batch_data: Dict[str, Any]) -> Dict[str, Any]:
-=======
     # def dummy_tool(self, trajectory_id, action, finish):
->>>>>>> a4e5d0e4
     #     """
     #     Dummy tool for testing purposes.
     #     """
