--- conflicted
+++ resolved
@@ -1,6 +1,7 @@
 import torch
 import os
 import re
+import io
 import time
 import ray
 import uuid
@@ -9,6 +10,7 @@
 import logging
 import asyncio
 import aiohttp
+import base64
 import regex as re
 import numpy as np
 import requests
@@ -26,14 +28,13 @@
 from .config import AgentActorConfig
 from transformers import  Qwen2_5_VLProcessor
 from .tensor_helper import TensorHelper, TensorConfig
-<<<<<<< HEAD
-import debugpy
 from tensordict import TensorDict
 from PIL import Image
-=======
 from .utils import PerformanceTimer
+from verl.utils.dataset.vision_utils import process_image, process_video
+from verl.utils.dataset.rl_dataset import collate_fn as default_collate_fn
+
 logger = logging.getLogger(__file__)
->>>>>>> 1e9bc7a7
 
 # 1) A sanitizer that strips all embedded NULs (and, optionally, any
 #    other C0 control characters except common whitespace).
@@ -41,47 +42,17 @@
     # this matches U+0000 through U+001F, excluding tab(09), LF(0A), CR(0D)
     r'[\x00-\x08\x0B\x0C\x0E-\x1F]'
 )
-#added muze: use deepcopy to repeat batch to prevent reference bug
-def repeat_batch(data_batch,num_samples):
-    repeat_times = num_samples
-    if data_batch.batch is not None:
-
-            # Interleave the data
-        repeated_tensors = {
-            key: tensor.repeat_interleave(repeat_times, dim=0) for key, tensor in data_batch.batch.items()
-        }
-
-
-        repeated_batch = TensorDict(
-            source=repeated_tensors,
-            batch_size=(data_batch.batch.batch_size[0] * repeat_times,),
-        )
-    else:
-        repeated_batch = None
-
-    repeated_non_tensor_batch = {}
-    for key, val in data_batch.non_tensor_batch.items():
-        import numpy as np
-        import copy
-
-        def expand_np(a, num):
-            def expand(obj, num_samples):
-                return [copy.deepcopy(obj) for _ in range(num_samples)]
-
-            output = []
-            for item in a:
-                output.extend(expand(item, num))  # 用 extend 而不是 append
-
-            return np.array(output,dtype=object)
-
-        repeated_non_tensor_batch[key] = expand_np(val, repeat_times)
-
-
-    return DataProto(
-        batch=repeated_batch,
-        non_tensor_batch=repeated_non_tensor_batch,
-        meta_info=data_batch.meta_info,
-    )
+
+def encode_image(img):
+    buffered = io.BytesIO()
+    img.save(buffered, format="JPEG")
+    img_str = base64.b64encode(buffered.getvalue()).decode()
+    return img_str
+def decode_image(img_str):
+    img_data = base64.b64decode(img_str)
+    img = Image.open(io.BytesIO(img_data))
+    return img
+
 #added muze: use deepcopy to repeat batch to prevent reference bug
 def sanitize_request(obj: Any) -> Any:
     """
@@ -100,32 +71,11 @@
     elif isinstance(obj, str):
         # strip NUL (\x00) and other C0 control chars
         return CONTROL_CHAR_RE.sub('', obj)
-    #added muze: encode multimodal data
-    elif isinstance(obj,Image.Image ):
-        import base64
-        import io
-     
-
-        def encode_image(img):
-            buffered = io.BytesIO()
-            img.save(buffered, format="JPEG")
-            img_str = base64.b64encode(buffered.getvalue()).decode()
-            return img_str
-
-
+    elif isinstance(obj,Image.Image):
         return encode_image(obj)
-    #added muze: encode multimodal data
-
     else:
         return obj
-import base64
-import io
-from PIL import Image
-# Create JSON with the encoded image
-def decode_image(img_str):
-    img_data = base64.b64decode(img_str)
-    img = Image.open(io.BytesIO(img_data))
-    return img
+
 
 class AgentActorManager:
     def __init__(
@@ -175,7 +125,14 @@
         self.max_action_length = self.config.max_action_length if self.config.max_action_length is not None else 0
         self.max_model_len = int(config.max_model_len or config.max_prompt_length + config.max_response_length)
         self.tokenizer_lock = asyncio.Lock()
-
+        # for multimodal processing
+        if self.processor:
+            self.mm_prefix, self.mm_postfix = self.processor.apply_chat_template(
+                [{"role": "system", "content": [{"type": "text", "text": "|||"}]}],
+                tokenize=False, add_generation_prompt=False).split("|||") # this is used to create the correct multi-modal prompt
+        else:
+            self.mm_prefix = ""
+            self.mm_postfix = ""
         if self.config.rollout_mode == "sync":
             logger.setLevel(logging.INFO)
         else:
@@ -189,19 +146,15 @@
             return_tensors='pt',
             padding="longest"
         )['input_ids']
-
+    
     def repeat_inputs_by_n(self, inputs: DataProto):
         """
         this version verl do not repeat the input by n times, so we manually repeat the input by n times
         """
-<<<<<<< HEAD
-        
-=======
         if inputs.meta_info.get("is_repeated_by_n", False):
             # if the inputs are already repeated by n times, we do not need to repeat again
             return inputs
 
->>>>>>> 1e9bc7a7
         # we manually repeat the input by n times if needed since every trajectory is independent
         do_sample = inputs.meta_info.get("do_sample", True)
         assert 'traj_ids' in inputs.non_tensor_batch, "traj_ids should be claimed univerally in the ray trainer"
@@ -211,9 +164,7 @@
         else:
             n = self.config.n
 
-            # inputs = inputs.repeat(n, interleave=True)
-            #use deepcopy to repeat batch to prevent reference bug
-            inputs = repeat_batch(inputs,n)
+            inputs = inputs.repeat(n, interleave=True)
         # add "_{i}" for each trajectory to the traj_ids
         for i in range(ori_len):
             for j in range(n):
@@ -303,25 +254,22 @@
                 do_actions[i] = False
         return responses, responses_str, do_actions
 
-    async def _process_next_obs(self, next_obs: List[str], dones: List[bool], valid_action: List[bool], finishs: List[bool]) -> torch.Tensor:
-        """Process next observations from environment."""
-<<<<<<< HEAD
-        mtrl_sep = self.config.mtrl_sep
-
-
-        next_obs = [obs if not done else "" for obs, done in zip(next_obs, dones)]
-        for i in range(len(next_obs)):
-            if isinstance(next_obs[i],str):
-                text = next_obs[i]
-                next_obs[i] = {'text':text}
-
-        if isinstance (next_obs[0], str ):
-            #next obs is pure text
-=======
+    async def _process_next_obs(self, next_obs: List[str], dones: List[bool], valid_action: List[bool], finishs: List[bool], tool_interact_info: List[dict], has_multi_modal_data: bool=False) -> torch.Tensor:
+        """Process next observations from environment.
+        Args:
+            next_obs (List[str]): List of next observations, only the text part.
+            dones (List[bool]): List of done flags for each observation.
+            valid_action (List[bool]): List of valid action flags for each observation.
+            finishs (List[bool]): List of finish flags for each observation.
+            tool_interact_info (List[dict]): List of tool interaction information for each observation, also include multi modal keys like 'image' and 'video'.
+            has_multi_modal_data (bool): Whether the observations contain multi-modal data.
+        Returns:
+            next_obs_ids (torch.Tensor): Tokenized next observations.
+            mm_data_list (List[dict]): List of multi-modal data dictionaries, {'video': [...], 'image': [...]}, if has_multi_modal_data is True.
+        """
         async with self.tokenizer_lock:
             mtrl_sep = self.config.mtrl_sep
             next_obs = [obs if not done else "" for obs, done in zip(next_obs, dones)]
->>>>>>> 1e9bc7a7
             if self.config.truncate_obs_side == 'left':
                 next_obs_ids = self.tokenizer(
                     next_obs,
@@ -331,11 +279,7 @@
                     padding_side='left',
                 )['input_ids'].to(torch.int64)
                 if next_obs_ids.shape[1] > self.config.max_obs_length:
-<<<<<<< HEAD
-                    print(f"[WARNING] OBSERVATION TOO LONG, CONSIDER CHANGING YOUR CONFIG, {next_obs_ids.shape[1]} & {self.config.max_obs_length}")
-=======
                     logger.warning(f"[WARNING] OBSERVATION TOO LONG, CONSIDER CHANGING YOUR CONFIG, {next_obs_ids.shape[1]} & {self.config.max_obs_length}")
->>>>>>> 1e9bc7a7
                     next_obs_ids = next_obs_ids[:, -self.config.max_obs_length:]
             elif self.config.truncate_obs_side == 'right':
                 next_obs_ids = self.tokenizer(
@@ -346,99 +290,90 @@
                     padding_side='right',
                 )['input_ids'].to(torch.int64)
                 if next_obs_ids.shape[1] > self.config.max_obs_length:
-<<<<<<< HEAD
-                    print(f"[WARNING] OBSERVATION TOO LONG, CONSIDER CHANGING YOUR CONFIG, {next_obs_ids.shape[1]} & {self.config.max_obs_length}")
-                    next_obs_ids = next_obs_ids[:, :self.config.max_obs_length]
-            else:
-                raise ValueError(f"Invalid truncate_obs_side: {self.config.truncate_obs_side}")
-        else:
-
-            #added muze: next obs has multimodal data
-            next_text = [obs['text'] for obs in next_obs]
-            next_images_info = [fetch_image({'image':decode_image(obs['image'])}) for obs in next_obs if 'image' in obs and isinstance(obs,dict)]
-            if self.config.truncate_obs_side == 'left':
-                next_obs_ids = self.processor(
-                    text = next_text,
-                    padding='longest',
-                    images=next_images_info,
-                    return_tensors='pt',
-                    add_special_tokens=False,  # Prevents adding special tokens
-                    padding_side='left',
-                )['input_ids'].to(torch.int64)
-                if next_obs_ids.shape[1] > self.config.max_obs_length:
-                    print(f"[WARNING] OBSERVATION TOO LONG, CONSIDER CHANGING YOUR CONFIG, {next_obs_ids.shape[1]} & {self.config.max_obs_length}")
-                    next_obs_ids = next_obs_ids[:, -self.config.max_obs_length:]
-            elif self.config.truncate_obs_side == 'right':
-                next_obs_ids = self.processor(
-                    text = next_text,
-                    padding='longest',
-                    images=next_images_info,
-                    return_tensors='pt',
-                    add_special_tokens=False,  # Prevents adding special tokens
-                    padding_side='right',
-                )['input_ids'].to(torch.int64)
-                if next_obs_ids.shape[1] > self.config.max_obs_length:
-                    print(f"[WARNING] OBSERVATION TOO LONG, CONSIDER CHANGING YOUR CONFIG, {next_obs_ids.shape[1]} & {self.config.max_obs_length}")
-                    next_obs_ids = next_obs_ids[:, :self.config.max_obs_length]
-            else:
-                raise ValueError(f"Invalid truncate_obs_side: {self.config.truncate_obs_side}")
-
-
-        if self.config.enable_mtrl:
-            next_obs = self.tokenizer.batch_decode(
-                next_obs_ids,
-                skip_special_tokens=True
-            )
-            processed_next_obs = []
-            for i in range(len(next_obs)):
-                if finishs[i] or dones[i]:
-                    # do action is false
-                    assert next_obs[i] == "", f"next_obs should be empty when finishs is True, but got {next_obs[i]}"
-                    processed_next_obs.append("")
-                elif valid_action[i]:
-                    processed_next_obs.append(mtrl_sep.format(obs=next_obs[i]))
-                else:
-                    processed_next_obs.append(mtrl_sep.format(obs="Your action is not valid, please check the format and try again." + next_obs[i]))
-            next_obs = processed_next_obs
-            next_obs_ids = self.tokenizer(
-                next_obs,
-                padding='longest',
-                return_tensors='pt',
-                add_special_tokens=False,  # Prevents adding special tokens
-            )['input_ids'].to(torch.int64)
-=======
                     logger.warning(f"[WARNING] OBSERVATION TOO LONG, CONSIDER CHANGING YOUR CONFIG, {next_obs_ids.shape[1]} & {self.config.max_obs_length}")
                     next_obs_ids = next_obs_ids[:, :self.config.max_obs_length]
             else:
                 raise ValueError(f"Invalid truncate_obs_side: {self.config.truncate_obs_side}")
-            if self.config.enable_mtrl:
+            if not has_multi_modal_data:
+                if self.config.enable_mtrl:
+                    next_obs = self.tokenizer.batch_decode(
+                        next_obs_ids,
+                        skip_special_tokens=True
+                    )
+                    processed_next_obs = []
+                    for i in range(len(next_obs)):
+                        if finishs[i] or dones[i]:
+                            # do action is false
+                            assert next_obs[i] == "", f"next_obs should be empty when finishs is True, but got {next_obs[i]}"
+                            processed_next_obs.append("")
+                        elif valid_action[i]:
+                            processed_next_obs.append(mtrl_sep.format(obs=next_obs[i]))
+                        else:
+                            processed_next_obs.append(mtrl_sep.format(obs="Your action is not valid, please check the format and try again." + next_obs[i]))
+                    next_obs = processed_next_obs
+                    next_obs_ids = self.tokenizer(
+                        next_obs,
+                        padding='longest',
+                        return_tensors='pt',
+                        add_special_tokens=False,  # Prevents adding special tokens
+                    )['input_ids'].to(torch.int64)
+                mm_data_list = None
+            else:
                 next_obs = self.tokenizer.batch_decode(
                     next_obs_ids,
                     skip_special_tokens=True
                 )
-                processed_next_obs = []
-                for i in range(len(next_obs)):
-                    if finishs[i] or dones[i]:
-                        # do action is false
-                        assert next_obs[i] == "", f"next_obs should be empty when finishs is True, but got {next_obs[i]}"
-                        processed_next_obs.append("")
-                    elif valid_action[i]:
-                        processed_next_obs.append(mtrl_sep.format(obs=next_obs[i]))
-                    else:
-                        processed_next_obs.append(mtrl_sep.format(obs="Your action is not valid, please check the format and try again." + next_obs[i]))
-                next_obs = processed_next_obs
-                next_obs_ids = self.tokenizer(
-                    next_obs,
+                
+                mm_data_list = []
+                raw_prompts = []
+                
+                for k, tool_interact_info_k in enumerate(tool_interact_info):
+                    multi_modal_data = {}
+                    next_obs_image = tool_interact_info_k.get('image', [])
+                    if not isinstance(next_obs_image, list):
+                        next_obs_image = [next_obs_image]
+                    next_obs_image = [process_image(decode_image(img)) for img in next_obs_image]
+                    multi_modal_data["image"] = next_obs_image
+                    
+                    next_obs_video = tool_interact_info_k.get('video', [])
+                    if not isinstance(next_obs_video, list):
+                        next_obs_video = [next_obs_video]
+                    next_obs_video = [process_video(video) for video in next_obs_video]
+                    multi_modal_data["video"] = [video.numpy() for video in next_obs_video]
+
+                    content_list = []
+                    content_list.append({"type": "text", "text": next_obs[k]['text']})
+                    if next_obs_image:
+                        content_list.extend([{"type": "image", "image": img} for img in next_obs_image])
+                    if next_obs_video:
+                        content_list.extend([{"type": "video", "video": video} for video in next_obs_video])
+                    next_obs_message = [{"role": "system", "content": content_list}]
+                    
+                    raw_prompt = self.processor.apply_chat_template(
+                        next_obs_message, add_generation_prompt=True, tokenize=False
+                    )
+                    # remove mm_prefix and mm_postfix
+                    raw_prompt = raw_prompt.replace(self.mm_prefix, "").replace(self.mm_postfix, "")
+                    
+                    mm_data_list.append(multi_modal_data)
+                    raw_prompts.append(raw_prompt)
+                    
+                next_obs_ids = self.processor(
+                    text=raw_prompts, 
+                    images=[mm_data_list[i].get('image', []) for i in range(len(mm_data_list))],
+                    videos=[mm_data_list[i].get('video', []) for i in range(len(mm_data_list))],
                     padding='longest',
                     return_tensors='pt',
                     add_special_tokens=False,  # Prevents adding special tokens
                 )['input_ids'].to(torch.int64)
->>>>>>> 1e9bc7a7
-
-        return next_obs_ids
-
-    def _update_rolling_state(self, left_side, rollings, cur_responses: torch.Tensor,
-                              next_obs_ids: torch.Tensor,next_obs) -> Dict:
+                
+        return next_obs_ids, mm_data_list
+
+    def _update_rolling_state(self, left_side, rollings, 
+            cur_responses: torch.Tensor,
+            next_obs_ids: torch.Tensor,
+            next_mm_data_list: List[dict] = None
+        ) -> Dict:
         """Update rolling state with new responses and observations."""
 
         # Concatenate and handle padding
@@ -496,60 +431,21 @@
                 }
             )
         new_rollings.non_tensor_batch = rollings.non_tensor_batch.copy()
-
-        # added muze: add obs image to multimodal data
-        if "multi_modal_data" in new_rollings.non_tensor_batch:
-            for next_ob,mm in zip(next_obs,new_rollings.non_tensor_batch['multi_modal_data']):
-                if isinstance(next_ob,dict) and 'image' in next_ob:
-                    mm['image'].append(decode_image(next_ob['image']))
-        # added muze: add obs image to multimodal data
-
         new_rollings.meta_info.update(rollings.meta_info)
-        def process_raw_prompt_image_pad(raw_prompt_ids,image_start = '<|vision_start|>',image_pad = '<|image_pad|>',image_end = '<|vision_end|>'):
-            start_id = self.tokenizer.encode(image_start,add_special_tokens=False)[0]
-            end_id = self.tokenizer.encode(image_end,add_special_tokens=False)[0]
-            pad_id = self.tokenizer.encode(image_pad,add_special_tokens=False)[0]
-            if isinstance(raw_prompt_ids, (list, tuple)):
-                sequences = [raw_prompt_ids]
-            else:
-                sequences = raw_prompt_ids
-                
-            processed_sequences = []
-            for sequence in sequences:
-                processed_sequence = []
-                i = 0
-                while i < len(sequence):
-                    if sequence[i] == start_id:
-                        # 找到下一个 end_id
-                        next_end = i + 1
-                        while next_end < len(sequence) and sequence[next_end] != end_id:
-                            next_end += 1
-                            
-                        # 只保留一对 start_id 和 end_id
-                        processed_sequence.append(start_id)
-                        processed_sequence.append(pad_id)
-                        processed_sequence.append(end_id)
-                        
-                        # 跳过所有中间的 tokens
-                        i = next_end + 1
-                    else:
-                        processed_sequence.append(sequence[i])
-                        i += 1
-                        
-                processed_sequences.append(processed_sequence)
-            
-            # 如果输入是单个序列，返回单个结果
-            if len(processed_sequences) == 1:
-                return processed_sequences[0]
-            return processed_sequences
+        
+        if next_mm_data_list is not None and "multi_modal_data" not in new_rollings.non_tensor_batch:
+            for i in range(len(new_rollings.non_tensor_batch['multi_modal_data'])):
+                next_mm_data_i = next_mm_data_list[i]
+                if 'image' in next_mm_data_i and next_mm_data_i['image'] is not None:
+                    new_rollings.non_tensor_batch['multi_modal_data'][i]['image'].extend(next_mm_data_i['image'])
+                if 'video' in next_mm_data_i and next_mm_data_i['video'] is not None:
+                    new_rollings.non_tensor_batch['multi_modal_data'][i]['video'].extend(next_mm_data_i['video'])
         # update raw_prompt_ids, required for vllm inference
         ray_prompt_ids = []
         for i in range(new_rollings.batch['input_ids'].size(0)):
             non_pad_index = torch.nonzero(new_rollings.batch['input_ids'][i] != self.tokenizer.pad_token_id, as_tuple=False)[0][0]
             ray_prompt_ids.append(new_rollings.batch['input_ids'][i][non_pad_index:].tolist())
-        # added muze: raw_prompt_ids have one image_pad per image
-        new_rollings.non_tensor_batch['raw_prompt_ids'] = np.array(process_raw_prompt_image_pad(np.array(ray_prompt_ids, dtype=object)),dtype=object)
-        # added muze: raw_prompt_ids have one image_pad per image
+        new_rollings.non_tensor_batch['raw_prompt_ids'] = np.array(ray_prompt_ids, dtype=object)
 
         return new_rollings, available_context_budget
 
@@ -677,10 +573,10 @@
         active_num_list = [active_mask.sum().item()]
         rollings = gen_batch
         traj_ids = gen_batch.non_tensor_batch['traj_ids']
-        # added by muze: add multimodal data to extra_field
         if "multi_modal_data" in rollings.non_tensor_batch:
-            rollings.non_tensor_batch['extra_info'] = rollings.non_tensor_batch['multi_modal_data']
-        # added by muze: add multimodal data to extra_field
+            has_multi_modal_data = True
+        else:
+            has_multi_modal_data = False
 
         turns_stats_extra_keys = ['action_lengths', 'obs_lengths', 'rewards', 'tool_interact_info']
         turns_stats_extra = {}
@@ -723,7 +619,7 @@
             active_num_list.append(self._update_active_mask_inplace(active_mask, curr_active_mask))
             # turns_stats[curr_active_mask] += 1
             valid_action_stats += torch.tensor(valid_action, dtype=torch.int)
-            next_obs_ids = await self._process_next_obs(next_obs, dones, valid_action, finishs) # [active_size, obs_length]
+            next_obs_ids, next_mm_data_list = await self._process_next_obs(next_obs, dones, valid_action, finishs, tool_interact_info, has_multi_modal_data)
 
             obs_idx = 0
             for i, active in enumerate(active_mask):
@@ -741,7 +637,7 @@
                 rollings,
                 responses_ids,
                 next_obs_ids,
-                next_obs
+                next_mm_data_list if has_multi_modal_data else None
             )
             original_right_side = self._update_right_side(
                 original_right_side,
@@ -772,23 +668,9 @@
                 {k: v[active_mask.numpy()] for k, v in rollings.non_tensor_batch.items()},
                 meta_info=ori_meta_info
             )
-           
-            # added by muze: add multimodal data to extra_field
-            if "multi_modal_data" in rollings_active.non_tensor_batch:
-                rollings_active.non_tensor_batch['extra_info'] = rollings_active.non_tensor_batch['multi_modal_data']
-            # added by muze: add multimodal data to extra_field
-          
-
-
             if step == self.config.max_turns and self.config.force_finish_for_last_turn:
                 # remove the action stop tokens in the last turn to force a finish
                 agent_sampling_params.pop('stop')
-<<<<<<< HEAD
-            with self.actor_rollout_wg.rollout.update_sampling_params(**agent_sampling_params):
-                gen_output = self.actor_rollout_wg.rollout.generate_sequences(rollings_active) # [active_size, response_length] 
-
-            responses_ids, responses_str, do_actions = self._postprocess_responses(gen_output.batch['responses'], step) # [active_size, ...]
-=======
             
             perf_timer.end(f'step_{step}_preparation')
             
@@ -800,7 +682,6 @@
             # Time the postprocessing
             perf_timer.start(f'step_{step}_postprocess')
             responses_ids, responses_str, do_actions = await self._postprocess_responses(gen_output.batch['responses'], step) # [active_size, ...]
->>>>>>> 1e9bc7a7
             responses_ids, _ = self.tensor_fn._example_level_pad(responses_ids, responses_str, active_mask) # [bs*n, response_length]
             perf_timer.end(f'step_{step}_postprocess')
 
@@ -827,22 +708,6 @@
                 extra_fields=rollings_active.non_tensor_batch.get('extra_info', None),
                 is_last_step=(step == self.config.max_turns)
             )
-<<<<<<< HEAD
-            print("interact with tool server")
-            # # for debug
-            # with open(f"temp-{step}.json", 'w') as f:
-            #     json.dump([{
-            #         'prompt': self.tokenizer.decode(rollings_active.batch['input_ids'][i], skip_special_tokens=False),
-            #         'response': resp,
-            #         'do_action': do_action,
-            #         'traj_id': traj_id,
-            #         'next_obs': next_obs[i],
-            #         'done': done,
-            #         'valid_action': valid_action[i],
-            #     } for i, (resp, do_action, traj_id, done) in enumerate(zip(responses_str, do_actions, active_uids, dones))], f, indent=4)
-            #     print(f"saved responses to temp-{step}.json")
-
-=======
             for i, reward in enumerate(rewards):
                 if rewards[i] is not None and active_mask[i]:
                     turns_stats_extra["rewards"][i].append(reward)
@@ -850,18 +715,12 @@
             perf_timer.end(f'step_{step}_tool_interaction')
 
             perf_timer.start(f'step_{step}_state_updates')
->>>>>>> 1e9bc7a7
             curr_active_mask = torch.tensor([not done for done in dones], dtype=torch.bool)
             self._update_active_mask_inplace(active_mask, curr_active_mask)
             turns_stats[curr_active_mask] += 1
             valid_action_stats += torch.tensor(valid_action, dtype=torch.int)
 
-<<<<<<< HEAD
-            next_obs_ids = self._process_next_obs(next_obs, dones, valid_action, finishs) # [active_size, obs_length]
-            print("process next obs")
-=======
-            next_obs_ids = await self._process_next_obs(next_obs, dones, valid_action, finishs) # [active_size, obs_length]
->>>>>>> 1e9bc7a7
+            next_obs_ids, next_mm_data_list = await self._process_next_obs(next_obs, dones, valid_action, finishs, tool_interact_info, has_multi_modal_data)
 
             obs_idx = 0
             for i, active in enumerate(active_mask):
@@ -880,54 +739,22 @@
                 rollings,
                 responses_ids,
                 next_obs_ids,
-                next_obs
+                next_mm_data_list if has_multi_modal_data else None
             )
-<<<<<<< HEAD
-            print("updata rolling state")
-            original_right_side, overlong_dones = self._update_right_side(
-=======
             original_right_side = self._update_right_side(
->>>>>>> 1e9bc7a7
                 original_right_side,
                 responses_ids,
                 next_obs_ids
             )
-<<<<<<< HEAD
-            print("update right side")
-            agent_sampling_params['max_tokens'] = available_context_budget
-            # print("Before overlong dones:", active_mask.sum().item())
-            active_mask = active_mask * (~overlong_dones.to(active_mask.dtype).to(active_mask.device))
-            # print("After overlong dones:", active_mask.sum().item())
-            active_num_list.append(active_mask.sum().item())
-            print("finished step")
-           
-        # added muze: get final multimodal inputs
-        def get_final_mm_inputs(rollings: DataProto):
-            mm_inputs = []
-            texts =  self.tokenizer.batch_decode(rollings.non_tensor_batch['raw_prompt_ids'])
-            for i in range(rollings.batch['input_ids'].shape[0]):
-                text = texts[i]
-                images = rollings.non_tensor_batch['multi_modal_data'][i]['image']
-                input = self.processor(text=[text], images=images, videos=None, return_tensors="pt")
-                input.pop('input_ids')
-                input.pop('attention_mask')
-                # input.pop('second_per_grid_ts')
-                mm_inputs.append(dict(input))
-            return mm_inputs
-
-        mm_inputs = np.array(get_final_mm_inputs(rollings), dtype=object)
-        # added muze: get final multimodal inputs
-=======
             available_context_budget = min(available_context_budget, self.config.max_action_length)
             agent_sampling_params['max_tokens'] = available_context_budget # for vllm
             agent_sampling_params['max_new_tokens'] = available_context_budget # for sglang
             perf_timer.end(f'step_{step}_state_updates')
             
             perf_timer.end(step_timer_key)
->>>>>>> 1e9bc7a7
 
         perf_timer.end('main_generation_loop')
-
+        
         perf_timer.start('final_composition')
         non_tensors = {
             'traj_ids': traj_ids.tolist(),
@@ -940,13 +767,11 @@
             'tool_interact_info': turns_stats_extra["tool_interact_info"],
         }
 
-<<<<<<< HEAD
-
-        print("ACTIVE_TRAJ_NUM:", active_num_list)
-
-        results = self._compose_final_output(original_left_side, original_right_side, non_tensors, ori_meta_info, mm_inputs)
-=======
         logger.info(f"ACTIVE_TRAJ_NUM: {active_num_list}")
+        
+        if has_multi_modal_data:
+            mm_inputs = self.get_final_mm_inputs(rollings)
+            non_tensors['multi_modal_inputs'] = mm_inputs # used for policy gradient updates
 
         results = self._compose_final_output(original_left_side, original_right_side, non_tensors, ori_meta_info)
         perf_timer.end('final_composition')
@@ -955,20 +780,33 @@
         
         # Log performance statistics
         perf_timer.log_stats(logger, f"[PERF] Batch size: {gen_batch.batch['input_ids'].shape[0]} - ")
->>>>>>> 1e9bc7a7
         
         return results
     
     def run_llm_loop(self, gen_batch: DataProto, **sampling_params: Dict[str, Any]) -> Tuple[Dict, Dict]:
         return asyncio.run(self.run_llm_loop_async(gen_batch, **sampling_params))
 
+    def get_final_mm_inputs(self, rollings: DataProto):
+        mm_inputs = []
+        texts =  self.tokenizer.batch_decode(rollings.non_tensor_batch['raw_prompt_ids'])
+        for i in range(rollings.batch['input_ids'].shape[0]):
+            text = texts[i]
+            images = rollings.non_tensor_batch['multi_modal_data'][i].get('image', None)
+            videos = rollings.non_tensor_batch['multi_modal_data'][i].get('video', None)
+            model_inputs = self.processor(text=[text], images=images, videos=videos, return_tensors="pt")
+            model_inputs.pop('input_ids')
+            model_inputs.pop('attention_mask')
+            if "second_per_grid_ts" in model_inputs:
+                model_inputs.pop('second_per_grid_ts')
+            mm_inputs.append(dict(model_inputs))
+        return mm_inputs
+    
     def _compose_final_output(
         self,
         left_side: Dict,
         right_side: Dict,
         non_tensors: Dict,
-        meta_info: Dict,
-        mm_inputs: List[Dict]
+        meta_info: Dict
     ) -> Tuple[Dict, Dict]:
         """
         Compose the final output of the rollout by merging prompt and response
@@ -1055,7 +893,6 @@
         # ---------- 3. Create and return DataProto ----------
         final_output = DataProto.from_dict(final_output, non_tensors=non_tensors)
         final_output.meta_info.update(meta_info)
-        final_output.non_tensor_batch['multi_modal_inputs'] = mm_inputs
 
         return final_output
 
