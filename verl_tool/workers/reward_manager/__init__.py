--- conflicted
+++ resolved
@@ -28,11 +28,5 @@
         # import
         module = __import__(f"verl_tool.workers.reward_manager.{file.stem}", fromlist=[file.stem])
     except ImportError as e:
-<<<<<<< HEAD
         error_loaded_reward_manager[file.stem] = e
-        pass
-=======
-        pass
-        # print(f"[Warning] Failed to import {file.stem} reward manager due to ImportError: {e}")
-        # raise e
->>>>>>> ac9152e1
+        pass