--- conflicted
+++ resolved
@@ -218,15 +218,6 @@
             is_valid, thoughts, parsed_solution, _ = verify_format_and_extract(entire_block_decoded)
             final_reward = -1.0
             
-<<<<<<< HEAD
-            reward = -1.0
-            # perform format check over the entire block as skysql:
-            if "<think>" in entire_block_decoded and "</think>" in entire_block_decoded and \
-            "<solution>" in last_round_response_decoded and "</solution>" in last_round_response_decoded:
-                
-                # extract code from the response: <solution>...</solution>
-                code = re.findall(r"(<solution>.*?</solution>)", last_round_response_decoded, re.DOTALL)
-=======
             if is_valid and parsed_solution:
                 try:
                     execution_score = score(parsed_solution, meta)
@@ -239,7 +230,6 @@
                 final_reward = -1.0
             format_score = 0.0 if is_valid else -1.0
             execution_score = final_reward if is_valid else 0.0
->>>>>>> dfdadf8c
             
             
             if final_reward > 0:
